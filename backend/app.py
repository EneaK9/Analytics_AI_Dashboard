from fastapi import (
    FastAPI,
    HTTPException,
    Depends,
    Form,
    UploadFile,
    File,
    BackgroundTasks,
)

from fastapi.middleware.cors import CORSMiddleware

from fastapi.middleware.gzip import GZipMiddleware

from fastapi.security import HTTPBearer

import os

from typing import Optional, List, Dict, Any

import logging

import json

import asyncio

from concurrent.futures import ThreadPoolExecutor

import threading

from dotenv import load_dotenv

from datetime import datetime, timedelta

import uuid

import bcrypt

import jwt

import pandas as pd

from contextlib import asynccontextmanager

import time

import math

import traceback

import hashlib


# Import our custom modules

from models import *

from database import get_db_client, get_admin_client

from ai_analyzer import ai_analyzer

from inventory_analyzer import inventory_analyzer


from dashboard_orchestrator import dashboard_orchestrator


# Import enhanced components

from api_key_auth import (
    api_key_manager,
    authenticate_request,
    require_read_access,
    require_write_access,
    require_admin_access,
    require_analytics_access,
)

from enhanced_data_parser import enhanced_parser

from models import (
    APIKeyCreate,
    APIKeyResponse,
    APIKeyScope,
    EnhancedDataUpload,
    DataUploadConfig,
    FileValidationResult,
)


# Load environment variables

load_dotenv()


# Setup logging

logging.basicConfig(level=logging.INFO)

logger = logging.getLogger(__name__)


# 🚀 ASYNC REQUEST HANDLING SYSTEM - NO MORE WAITING!

executor = ThreadPoolExecutor(max_workers=10, thread_name_prefix="analytics_worker")

request_queue = asyncio.Queue(maxsize=100)

active_calculations = {}  # Track ongoing calculations

calculation_lock = threading.Lock()

pending_requests = {}  # Queue identical requests to avoid duplicate processing

calculation_cache = {}  # Short-term cache for identical requests


# 🔥 BACKGROUND CALCULATION SYSTEM - INSTANT RESPONSES!


async def refresh_analytics_background(
    client_id: str,
    platform: str,
    fast_mode: bool = True,
    start_date: Optional[str] = None,
    end_date: Optional[str] = None,
):
    """Run analytics calculations in background - doesn't block responses"""

    try:

        date_info = (
            f" (dates: {start_date} to {end_date})" if start_date or end_date else ""
        )

        logger.info(
            f"🔄 Background refresh started for {client_id} ({platform}){date_info}"
        )

        # Use dashboard inventory analyzer for fresh calculations

        from dashboard_inventory_analyzer import dashboard_inventory_analyzer

        # Run calculation in thread pool to avoid blocking

        loop = asyncio.get_event_loop()

        analytics = await loop.run_in_executor(
            executor,
            lambda: asyncio.run(
                dashboard_inventory_analyzer.get_dashboard_inventory_analytics(
                    client_id, platform, start_date, end_date
                )
            ),
        )

        # Cache the results using existing LLM cache infrastructure with date range

        from llm_cache_manager import LLMCacheManager

        cache_manager = LLMCacheManager()

        cache_params = {"platform": platform}

        if start_date:

            cache_params["start_date"] = start_date

        if end_date:

            cache_params["end_date"] = end_date

        date_key = f"{start_date or 'no_start'}_{end_date or 'no_end'}"

        cache_key = f"analytics_{platform}_{date_key}"

        await cache_manager.store_cached_llm_response(
            client_id, cache_params, analytics, cache_key
        )

        logger.info(
            f"✅ Background refresh completed for {client_id} ({platform}){date_info}"
        )

    except Exception as e:

        logger.error(f"❌ Background refresh failed for {client_id}: {e}")


async def refresh_sku_background(
    client_id: str, platform: str, page: int = 1, page_size: int = 50
):
    """Run SKU list generation in background - doesn't block responses"""

    try:

        logger.info(f"🔄 Background SKU refresh started for {client_id} ({platform})")

        from dashboard_inventory_analyzer import dashboard_inventory_analyzer

        # Run calculation in thread pool to avoid blocking

        loop = asyncio.get_event_loop()

        sku_data = await loop.run_in_executor(
            executor,
            lambda: asyncio.run(
                dashboard_inventory_analyzer.get_sku_list(
                    client_id, page, page_size, False, platform
                )
            ),
        )

        logger.info(f"✅ Background SKU refresh completed for {client_id} ({platform})")

    except Exception as e:

        logger.error(f"❌ Background SKU refresh failed for {client_id}: {e}")


async def pre_calculate_dashboard_data(client_id: str):
    """Pre-calculate all dashboard data after login - user doesn't wait!"""

    try:

        logger.info(f"🚀 PRE-CALCULATING all data for {client_id} in background")

        # Pre-calculate for both platforms in parallel

        tasks = [
            refresh_analytics_background(client_id, "shopify"),
            refresh_analytics_background(client_id, "amazon"),
            refresh_sku_background(client_id, "shopify"),
            refresh_sku_background(client_id, "amazon"),
        ]

        await asyncio.gather(*tasks, return_exceptions=True)

        logger.info(f"✅ PRE-CALCULATION completed for {client_id}")

    except Exception as e:

        logger.error(f"❌ PRE-CALCULATION failed for {client_id}: {e}")


async def get_or_create_calculation_task(
    client_id: str,
    platform: str,
    calculation_func,
    start_date: str = None,
    end_date: str = None,
):
    """⚡ ENHANCED: Prevent duplicate calculations and queue identical requests for maximum parallelization"""

    date_key = f"{start_date or 'no_start'}_{end_date or 'no_end'}"

    task_key = f"{client_id}_{platform}_{date_key}"

    with calculation_lock:

        # Check if exact same calculation is already running

        if task_key in active_calculations:

            logger.info(
                f"⏳ Exact calculation in progress for {task_key}, waiting for result"
            )

            # Return the same task to share results

            return await active_calculations[task_key]

        # Check short-term cache (last 30 seconds)

        cache_time = calculation_cache.get(f"{task_key}_time")

        if cache_time and (time.time() - cache_time) < 30:

            cached_result = calculation_cache.get(task_key)

            if cached_result:

                logger.info(f"⚡ Using 30s cached result for {task_key}")

                return cached_result

        # Start new enhanced calculation

        async def enhanced_calculation():

            try:

                result = await calculation_func()

                # Cache result for 30 seconds for identical requests

                with calculation_lock:

                    calculation_cache[task_key] = result

                    calculation_cache[f"{task_key}_time"] = time.time()

                logger.info(f"✅ Calculation completed and cached for {task_key}")

                return result

            finally:

                # Clean up active calculations

                with calculation_lock:

                    active_calculations.pop(task_key, None)

                    pending_requests.pop(task_key, None)

        task = asyncio.create_task(enhanced_calculation())

        active_calculations[task_key] = task

        pending_requests[task_key] = task

        logger.info(f"🚀 Started new PARALLEL calculation for {task_key}")

        return await task


# 🔥 CONCURRENT REQUEST HANDLER - HANDLE MULTIPLE ACTIONS SIMULTANEOUSLY


class ConcurrentRequestHandler:

    def __init__(self):

        self.semaphore = asyncio.Semaphore(20)  # Allow 20 concurrent requests

        self.request_count = 0

    async def handle_request(self, request_func, *args, **kwargs):
        """Handle requests concurrently without blocking"""

        async with self.semaphore:

            self.request_count += 1

            request_id = self.request_count

            logger.info(f"🚀 Processing request #{request_id} concurrently")

            try:

                result = await request_func(*args, **kwargs)

                logger.info(f"✅ Request #{request_id} completed")

                return result

            except Exception as e:

                logger.error(f"❌ Request #{request_id} failed: {e}")

                raise


# Global request handler

request_handler = ConcurrentRequestHandler()


# ==================== TEMPLATE PRE-GENERATION ====================


async def _pre_generate_templates_for_client(client_id: str):
    """Pre-generate templates for a client after data upload - runs in background"""

    try:

        logger.info(f"🎨 Starting template pre-generation for client {client_id}")

        # Import here to avoid circular imports

        from dashboard_orchestrator import dashboard_orchestrator

        import uuid

        # Generate LLM analysis and cache it

        client_data = await dashboard_orchestrator.ai_analyzer.get_client_data(
            client_id
        )

        if not client_data:

            logger.warning(
                f"⚠️ No data found for client {client_id}, skipping template generation"
            )

            return

        # Pre-run the expensive LLM analysis to cache it

        logger.info(f"🤖 Pre-generating LLM analysis for client {client_id}")

        business_insights = await dashboard_orchestrator._generate_ai_business_context(
            uuid.UUID(client_id), client_data
        )

        if business_insights and "error" not in business_insights:

            logger.info(f"✅ Pre-generated LLM analysis cached for client {client_id}")

            # Also pre-generate the main dashboard template

            try:

                logger.info(
                    f"🎯 Pre-generating main dashboard template for client {client_id}"
                )

                dashboard_config = await dashboard_orchestrator.generate_dashboard(
                    client_id=client_id, template_type="main", force_regenerate=False
                )

                if dashboard_config and not hasattr(dashboard_config, "error"):

                    logger.info(
                        f"✅ Main dashboard template pre-generated for client {client_id}"
                    )

                else:

                    logger.warning(
                        f"⚠️ Main dashboard template generation had issues for client {client_id}"
                    )

            except Exception as template_error:

                logger.warning(
                    f"⚠️ Dashboard template pre-generation failed for client {client_id}: {template_error}"
                )

        else:

            logger.warning(
                f"⚠️ LLM analysis failed for client {client_id}, templates not pre-generated"
            )

    except Exception as e:

        logger.error(f"❌ Template pre-generation failed for client {client_id}: {e}")


# Initialize FastAPI app

app = FastAPI(
    title="Analytics AI Dashboard API",
    version="2.0.0",
    description="AI-powered dynamic analytics platform for custom data structures",
)


# Add GZip middleware for response compression to reduce payload size and improve speed

app.add_middleware(GZipMiddleware, minimum_size=1000)


# Add CORS middleware

# Get allowed origins from environment

FRONTEND_URL = os.getenv("FRONTEND_URL", "http://localhost:3000")

ENVIRONMENT = os.getenv("ENVIRONMENT", "development")


# Base origins that are always allowed

allowed_origins = ["http://localhost:3000", "http://localhost:3001", FRONTEND_URL]


# In production, be more permissive with deployment URLs

if ENVIRONMENT == "production":

    # Allow your actual deployment URLs

    allowed_origins.extend(
        [
            "https://tryliora.ai",
            "https://www.tryliora.ai",
            "https://analytics-ai-frontend.onrender.com",  # Keep Render as backup
            "https://*.onrender.com",  # Allow any Render subdomain
            "https://*.tryliora.ai",  # Allow any tryliora.ai subdomain
        ]
    )

    # For debugging in production, you can temporarily allow all origins

    # Comment this out once CORS is working properly

    logger.info(f"🌐 Production CORS: allowing origins {allowed_origins}")

    logger.info(f"🌐 FRONTEND_URL environment variable: {FRONTEND_URL}")

    logger.info(f"🌐 ENVIRONMENT: {ENVIRONMENT}")


# Remove any None values and duplicates

allowed_origins = list(set([origin for origin in allowed_origins if origin]))


# In production, if still having issues, use allow_origin_regex for deployment domains

if ENVIRONMENT == "production":

    app.add_middleware(
        CORSMiddleware,
        allow_origin_regex=r"https://.*\.(onrender\.com|tryliora\.ai)",  # Allow Render and tryliora.ai domains
        allow_origins=allowed_origins,
        allow_credentials=True,
        allow_methods=["GET", "POST", "PUT", "DELETE", "OPTIONS", "PATCH"],
        allow_headers=["*"],
        expose_headers=["*"],
    )

else:

    app.add_middleware(
        CORSMiddleware,
        allow_origins=allowed_origins,
        allow_credentials=True,
        allow_methods=["*"],
        allow_headers=["*"],
    )


# Security

security = HTTPBearer()


# Add a simple OPTIONS handler for debugging CORS


@app.options("/api/{path:path}")
async def options_handler(path: str):
    """Handle OPTIONS requests for CORS debugging"""

    logger.info(f"🔍 OPTIONS request for path: /api/{path}")

    return {"message": "OK"}


# JWT Configuration

JWT_SECRET_KEY = os.getenv(
    "JWT_SECRET_KEY", "your-secret-key-change-this-in-production"
)

JWT_ALGORITHM = "HS256"

JWT_EXPIRATION_TIME = (
    8  # hours - tokens expire after 8 hours (more practical for extended work sessions)
)


def create_access_token(data: dict, expires_delta: Optional[timedelta] = None):
    """Create JWT access token"""

    to_encode = data.copy()

    if expires_delta:

        expire = datetime.utcnow() + expires_delta

    else:

        expire = datetime.utcnow() + timedelta(hours=JWT_EXPIRATION_TIME)

    to_encode.update({"exp": expire})

    encoded_jwt = jwt.encode(to_encode, JWT_SECRET_KEY, algorithm=JWT_ALGORITHM)

    return encoded_jwt


def verify_token(token: str):
    """Verify JWT token and return client data"""

    try:

        payload = jwt.decode(token, JWT_SECRET_KEY, algorithms=[JWT_ALGORITHM])

        client_id: str = payload.get("client_id")

        email: str = payload.get("email")

        if client_id is None or email is None:

            raise HTTPException(status_code=401, detail="Invalid token")

        return TokenData(client_id=uuid.UUID(client_id), email=email)

    except jwt.ExpiredSignatureError:

        raise HTTPException(status_code=401, detail="Token expired")

    except jwt.JWTError:

        raise HTTPException(status_code=401, detail="Invalid token")


# Configuration

ENVIRONMENT = os.getenv("ENVIRONMENT", "development")

DEBUG = os.getenv("DEBUG", "true").lower() == "true"


logger.info(f"🚀 Starting Analytics AI Dashboard API in {ENVIRONMENT} mode")


# ==================== CACHING FUNCTIONS ====================


async def create_client_cache_table(client_id: str):
    """Create a persistent cache table for a client if it doesn't exist"""

    try:

        # Clean client_id for table name

        clean_client_id = client_id.replace("-", "_")

        table_name = f"{clean_client_id}_cached_responses"

        db_client = get_admin_client()

        if not db_client:

            logger.error("❌ Database not configured for cache table creation")

            return False

        # Create table if it doesn't exist

        create_table_sql = f"""

        CREATE TABLE IF NOT EXISTS "{table_name}" (

            id uuid DEFAULT gen_random_uuid() PRIMARY KEY,

            client_id uuid NOT NULL,

            endpoint_url text NOT NULL,

            cache_key text NOT NULL,

            response_data jsonb NOT NULL,

            created_at timestamptz DEFAULT now(),

            expires_at timestamptz,

            UNIQUE(cache_key)

        );

        

        CREATE INDEX IF NOT EXISTS "idx_{clean_client_id}_cached_responses_cache_key" ON "{table_name}" (cache_key);

        CREATE INDEX IF NOT EXISTS "idx_{clean_client_id}_cached_responses_client_id" ON "{table_name}" (client_id);

        """

        # Execute using raw SQL

        from database import get_db_manager

        db_manager = get_db_manager()

        # Use Supabase's SQL execution if available

        try:

            # Create table using admin client

            db_client.rpc("exec_sql", {"sql": create_table_sql}).execute()

            logger.info(f"✅ Created cache table: {table_name}")

            return True

        except Exception as e:

            # Alternative: Use PostgREST direct table creation (might not work for CREATE TABLE)

            logger.warning(f"⚠️ Could not create cache table via RPC: {e}")

            return False

    except Exception as e:

        logger.error(f"❌ Failed to create cache table for client {client_id}: {e}")

        return False


async def get_cached_response(
    client_id: str, endpoint_url: str, params: Dict[str, Any] = None
) -> Optional[Dict[str, Any]]:
    """Get cached response if it exists (no expiration)"""

    try:

        # Generate cache key

        params_str = json.dumps(params or {}, sort_keys=True)

        cache_key_data = f"{endpoint_url}_{params_str}"

        cache_key = hashlib.md5(cache_key_data.encode()).hexdigest()

        # Clean client_id for table name

        clean_client_id = client_id.replace("-", "_")

        table_name = f"{clean_client_id}_cached_responses"

        db_client = get_admin_client()

        if not db_client:

            return None

        try:

            # Query cached response (no expiration check)

            response = (
                db_client.table(table_name)
                .select("*")
                .eq("cache_key", cache_key)
                .limit(1)
                .execute()
            )

            if response.data and len(response.data) > 0:

                cached_data = response.data[0]

                logger.info(f"✅ Found cached response for client {client_id}")

                return cached_data["response_data"]

        except Exception as e:

            # Table might not exist yet

            logger.info(
                f"📝 Cache table not found for client {client_id}, will create on save"
            )

        return None

    except Exception as e:

        logger.error(f"❌ Failed to get cached response for client {client_id}: {e}")

        return None


async def save_cached_response(
    client_id: str,
    endpoint_url: str,
    response_data: Dict[str, Any],
    params: Dict[str, Any] = None,
):
    """Save response to cache (persistent until manually cleared)"""

    try:

        # Generate cache key

        params_str = json.dumps(params or {}, sort_keys=True)

        cache_key_data = f"{endpoint_url}_{params_str}"

        cache_key = hashlib.md5(cache_key_data.encode()).hexdigest()

        # Clean client_id for table name

        clean_client_id = client_id.replace("-", "_")

        table_name = f"{clean_client_id}_cached_responses"

        db_client = get_admin_client()

        if not db_client:

            logger.error("❌ Database not configured for cache saving")

            return False

        # Ensure cache table exists

        await create_client_cache_table(client_id)

        try:

            # Insert or update cached response (no expiration)

            cache_record = {
                "client_id": client_id,
                "endpoint_url": endpoint_url,
                "cache_key": cache_key,
                "response_data": response_data,
                "expires_at": None,  # No expiration
            }

            # Try to upsert (insert or update if exists)

            db_client.table(table_name).upsert(
                cache_record, on_conflict="cache_key"
            ).execute()

            logger.info(f"✅ Saved cached response for client {client_id} (persistent)")

            return True

        except Exception as e:

            logger.error(f"❌ Failed to save cached response: {e}")

            return False

    except Exception as e:

        logger.error(f"❌ Failed to save cached response for client {client_id}: {e}")

        return False


# ==================== BASIC ENDPOINTS ====================


@app.get("/")
async def root():
    """Root endpoint"""

    return {
        "message": "Analytics AI Dashboard API v2.0",
        "ai_powered": True,
        "dynamic_schemas": True,
        "status": "operational",
    }


@app.get("/health")
async def health_check():
    """Simple health check endpoint"""

    return {
        "status": "healthy",
        "timestamp": datetime.utcnow().isoformat(),
        "service": "Analytics AI Dashboard API",
    }


@app.get("/api/health")
async def api_health_check():
    """API health check endpoint"""

    return {
        "status": "healthy",
        "api_version": "4.0-fast",
        "endpoints_available": [
            "/api/dashboard/config",
            "/api/dashboard/fast-generate",
            "/api/debug/auth",
        ],
    }


@app.get("/api/superadmin/diagnostics")
async def superadmin_diagnostics(token: str = Depends(security)):
    """Superadmin: Database and system diagnostics"""

    try:

        # Verify superadmin token

        verify_superadmin_token(token.credentials)

        db_client = get_admin_client()

        if not db_client:

            return {
                "status": "error",
                "message": "Database not configured",
                "timestamp": datetime.now().isoformat(),
            }

        diagnostics = {
            "status": "ok",
            "timestamp": datetime.now().isoformat(),
            "database": {"connected": True, "client_type": "admin"},
            "tables": {},
            "sample_data": {},
        }

        # Check table existence and counts

        tables_to_check = ["clients", "client_schemas", "client_data"]

        for table_name in tables_to_check:

            try:

                response = (
                    db_client.table(table_name)
                    .select("*", count="exact")
                    .limit(1)
                    .execute()
                )

                diagnostics["tables"][table_name] = {
                    "exists": True,
                    "count": (
                        response.count if hasattr(response, "count") else "unknown"
                    ),
                    "accessible": True,
                }

                # Get sample data for key tables

                if table_name == "clients" and response.data:

                    diagnostics["sample_data"]["clients"] = len(response.data)

                elif table_name == "client_schemas" and response.data:

                    diagnostics["sample_data"]["schemas"] = len(response.data)

                elif table_name == "client_data" and response.data:

                    diagnostics["sample_data"]["data_records"] = len(response.data)

            except Exception as table_error:

                diagnostics["tables"][table_name] = {
                    "exists": False,
                    "error": str(table_error),
                    "accessible": False,
                }

        # Test superadmin authentication

        diagnostics["auth"] = {
            "superadmin_token_valid": True,
            "token_type": "superadmin",
        }

        return diagnostics

    except HTTPException as http_error:

        return {
            "status": "auth_error",
            "message": "Superadmin authentication failed",
            "error": str(http_error.detail),
            "timestamp": datetime.now().isoformat(),
        }

    except Exception as e:

        logger.error(f"❌ Diagnostics failed: {e}")

        return {
            "status": "error",
            "message": "Diagnostics failed",
            "error": str(e),
            "timestamp": datetime.now().isoformat(),
        }


@app.get("/api/setup-schema")
async def setup_database_schema():
    """Setup base database schema (run once)"""

    try:

        from database import db_manager

        manager = db_manager()

        schema_sql = await manager.create_base_schema()

        return {
            "message": "Database schema setup initiated",
            "sql_commands": schema_sql,
            "instructions": [
                "1. Go to your Supabase Dashboard > SQL Editor",
                "2. Run each SQL command provided above",
                "3. Test the connection with /health endpoint",
            ],
        }

    except Exception as e:

        logger.error(f"Schema setup failed: {e}")

        raise HTTPException(status_code=500, detail=f"Schema setup failed: {str(e)}")


# ==================== SUPERADMIN AUTHENTICATION ====================


@app.post("/api/superadmin/login")
async def superadmin_login(admin_data: SuperAdminLogin):
    """Superadmin login endpoint"""

    try:

        # For now, hardcode superadmin credentials

        # In production, store this in database

        SUPERADMIN_USERNAME = os.getenv("SUPERADMIN_USERNAME", "admin")

        SUPERADMIN_PASSWORD = os.getenv("SUPERADMIN_PASSWORD", "admin123")

        if (
            admin_data.username != SUPERADMIN_USERNAME
            or admin_data.password != SUPERADMIN_PASSWORD
        ):

            raise HTTPException(status_code=401, detail="Invalid credentials")

        # Create access token

        access_token = create_access_token(
            data={
                "admin_id": "superadmin",
                "username": admin_data.username,
                "role": "superadmin",
            }
        )

        logger.info(f"✅ Superadmin logged in: {admin_data.username}")

        return Token(
            access_token=access_token,
            token_type="bearer",
            expires_in=JWT_EXPIRATION_TIME * 3600,  # seconds
        )

    except HTTPException:

        raise

    except Exception as e:

        logger.error(f"❌ Superadmin login failed: {e}")

        raise HTTPException(status_code=500, detail="Login failed")


def verify_superadmin_token(token: str):
    """Verify superadmin JWT token"""

    try:

        logger.info(f"🔍 Verifying superadmin token: {token[:20]}...")

        payload = jwt.decode(token, JWT_SECRET_KEY, algorithms=[JWT_ALGORITHM])

        logger.info(f"🔍 Token payload: {payload}")

        role = payload.get("role")

        if role != "superadmin":

            logger.error(f"❌ Invalid role: {role}, expected 'superadmin'")

            raise HTTPException(status_code=403, detail="Superadmin access required")

        logger.info(f"✅ Superadmin token verified successfully")

        return payload

    except jwt.ExpiredSignatureError:

        logger.error(f"❌ Token expired")

        raise HTTPException(status_code=401, detail="Token expired")

    except jwt.JWTError as e:

        logger.error(f"❌ JWT Error: {str(e)}")

        raise HTTPException(status_code=401, detail="Invalid token")


# ==================== AUTHENTICATION ====================


@app.post("/api/auth/login", response_model=Token)
async def login(
    client_data: ClientLogin, background_tasks: BackgroundTasks = BackgroundTasks()
):
    """⚡ INSTANT LOGIN - No waiting for calculations"""

    try:

        db_client = get_admin_client()  # Use admin client to bypass RLS

        if not db_client:

            raise HTTPException(status_code=503, detail="Database not configured")

        # Find client by email

        response = (
            db_client.table("clients")
            .select("*")
            .eq("email", client_data.email)
            .execute()
        )

        if not response.data:

            raise HTTPException(status_code=401, detail="Invalid credentials")

        client = response.data[0]

        # Verify password

        if not bcrypt.checkpw(
            client_data.password.encode("utf-8"),
            client["password_hash"].encode("utf-8"),
        ):

            raise HTTPException(status_code=401, detail="Invalid credentials")

        # Create access token

        access_token = create_access_token(
            data={"client_id": client["client_id"], "email": client["email"]}
        )

        logger.info(f"✅ Client logged in: {client['email']}")

        # 🚀 PRE-CALCULATE DATA IN BACKGROUND - USER DOESN'T WAIT!

        client_id = client["client_id"]

        background_tasks.add_task(pre_calculate_dashboard_data, client_id)

        return Token(
            access_token=access_token,
            token_type="bearer",
            expires_in=JWT_EXPIRATION_TIME * 3600,  # seconds
        )

    except HTTPException:

        raise

    except Exception as e:

        logger.error(f"❌ Login failed: {e}")

        raise HTTPException(status_code=500, detail="Login failed")


@app.get("/api/auth/me")
async def get_current_user(token: str = Depends(security)):
    """Get current authenticated user"""

    try:

        token_data = verify_token(token.credentials)

        db_client = get_admin_client()  # Use admin client to bypass RLS

        if not db_client:

            raise HTTPException(status_code=503, detail="Database not configured")

        # Get client info

        response = (
            db_client.table("clients")
            .select(
                "client_id, company_name, email, subscription_tier, created_at, updated_at"
            )
            .eq("client_id", token_data.client_id)
            .execute()
        )

        if not response.data:

            raise HTTPException(status_code=404, detail="User not found")

        return ClientResponse(**response.data[0])

    except HTTPException:

        raise

    except Exception as e:

        logger.error(f"❌ Failed to get current user: {e}")

        raise HTTPException(status_code=500, detail="Failed to get user info")


# ==================== CLIENT MANAGEMENT ====================


@app.post("/api/admin/clients", response_model=ClientResponse)
async def create_client(client_data: ClientCreate):
    """Super Admin: Create a new client account"""

    try:

        db_client = get_admin_client()

        if not db_client:

            raise HTTPException(status_code=503, detail="Database not configured")

        # Hash password properly

        password_hash = bcrypt.hashpw(
            client_data.password.encode("utf-8"), bcrypt.gensalt()
        ).decode("utf-8")

        # Insert client into database

        response = (
            db_client.table("clients")
            .insert(
                {
                    "company_name": client_data.company_name,
                    "email": client_data.email,
                    "password_hash": password_hash,
                    "subscription_tier": "basic",
                }
            )
            .execute()
        )

        if response.data:

            client = response.data[0]

            logger.info(f"✅ Created client: {client['email']}")

            return ClientResponse(**client)

        else:

            raise HTTPException(status_code=400, detail="Failed to create client")

    except Exception as e:

        logger.error(f"❌ Client creation failed: {e}")

        raise HTTPException(status_code=500, detail=f"Client creation failed: {str(e)}")


@app.get("/api/admin/clients")
async def list_clients():
    """Super Admin: List all clients"""

    try:

        db_client = get_admin_client()

        if not db_client:

            raise HTTPException(status_code=503, detail="Database not configured")

        response = db_client.table("clients").select("*").execute()

        return {"clients": response.data}

    except Exception as e:

        logger.error(f"❌ Failed to list clients: {e}")

        raise HTTPException(status_code=500, detail=str(e))


# ==================== SUPERADMIN CLIENT MANAGEMENT ====================


@app.post("/api/superadmin/clients", response_model=ClientResponse)
async def create_client_superadmin(
    token: str = Depends(security),
    company_name: str = Form(...),
    email: str = Form(...),
    password: str = Form(...),
    data_type: str = Form(...),
    input_method: str = Form(...),
    data_content: str = Form(default=""),
    uploaded_file: UploadFile = File(default=None),
    file_count: str = Form(default="0"),
    uploaded_file_0: UploadFile = File(default=None),
    uploaded_file_1: UploadFile = File(default=None),
    uploaded_file_2: UploadFile = File(default=None),
    uploaded_file_3: UploadFile = File(default=None),
    uploaded_file_4: UploadFile = File(default=None),
    uploaded_file_5: UploadFile = File(default=None),
    uploaded_file_6: UploadFile = File(default=None),
    uploaded_file_7: UploadFile = File(default=None),
    uploaded_file_8: UploadFile = File(default=None),
    uploaded_file_9: UploadFile = File(default=None),
):
    """Superadmin: Create a new client account with INSTANT dashboard - AI works in background"""

    try:

        # Verify superadmin token

        verify_superadmin_token(token.credentials)

        db_client = get_admin_client()

        if not db_client:

            raise HTTPException(status_code=503, detail="Database not configured")

        # Check if client already exists

        existing = (
            db_client.table("clients").select("email").eq("email", email).execute()
        )

        if existing.data:

            raise HTTPException(
                status_code=400, detail="Client with this email already exists"
            )

        # Hash password

        password_hash = bcrypt.hashpw(
            password.encode("utf-8"), bcrypt.gensalt()
        ).decode("utf-8")

        # Insert client into database

        response = (
            db_client.table("clients")
            .insert(
                {
                    "company_name": company_name,
                    "email": email,
                    "password_hash": password_hash,
                    "subscription_tier": "basic",  # Default tier
                }
            )
            .execute()
        )

        if not response.data:

            raise HTTPException(status_code=400, detail="Failed to create client")

        client = response.data[0]

        client_id = client["client_id"]

        logger.info(f"✅ Client created INSTANTLY: {email}")

        # MOVE AI DASHBOARD GENERATION TO AFTER DATA STORAGE IS COMPLETE!

        # 🚀 DIRECT DATA STORAGE - NO AI BULLSHIT!

        files_to_process = []

        # Collect all uploaded files

        if input_method == "upload":

            try:

                num_files = int(file_count) if file_count.isdigit() else 0

                logger.info(f"📁 Processing {num_files} uploaded files")

                # Collect files from individual parameters

                file_params = [
                    uploaded_file_0,
                    uploaded_file_1,
                    uploaded_file_2,
                    uploaded_file_3,
                    uploaded_file_4,
                    uploaded_file_5,
                    uploaded_file_6,
                    uploaded_file_7,
                    uploaded_file_8,
                    uploaded_file_9,
                ]

                for i, file_param in enumerate(file_params[:num_files]):

                    if file_param and file_param.filename:

                        files_to_process.append(file_param)

                        logger.info(f"📄 File {i+1}: {file_param.filename}")

                # Also include the main uploaded_file for backward compatibility

                if uploaded_file and uploaded_file.filename:

                    if not any(
                        f.filename == uploaded_file.filename for f in files_to_process
                    ):

                        files_to_process.append(uploaded_file)

            except Exception as e:

                logger.error(f"❌ Error collecting uploaded files: {e}")

        if (input_method == "paste" and data_content) or (
            input_method == "upload" and files_to_process
        ):

            try:

                all_parsed_records = []

                if input_method == "paste":

                    # Process pasted data

                    raw_data = data_content

                    # Simple schema entry for pasted data

                    db_client.table("client_schemas").insert(
                        {
                            "client_id": client_id,
                            "table_name": f"client_{client_id.replace('-', '_')}_data",
                            "data_type": data_type,
                            "schema_definition": {
                                "type": "raw_data",
                                "format": data_type,
                            },
                        }
                    ).execute()

                    from universal_data_parser import universal_parser

                    # Parse ANY format to standardized JSON records

                    parsed_records = universal_parser.parse_to_json(raw_data, data_type)

                    if parsed_records:

                        logger.info(
                            f"🔄 {data_type.upper()} parsed to {len(parsed_records)} JSON records"
                        )

                        all_parsed_records.extend(parsed_records)

                elif input_method == "upload" and files_to_process:

                    # Process multiple uploaded files

                    from universal_data_parser import universal_parser

                    # Simple schema entry for uploaded files

                    db_client.table("client_schemas").insert(
                        {
                            "client_id": client_id,
                            "table_name": f"client_{client_id.replace('-', '_')}_data",
                            "data_type": data_type,
                            "schema_definition": {
                                "type": "multi_file_upload",
                                "format": data_type,
                                "file_count": len(files_to_process),
                            },
                        }
                    ).execute()

                    for file_idx, file in enumerate(files_to_process):

                        try:

                            logger.info(
                                f"📄 Processing file {file_idx + 1}/{len(files_to_process)}: {file.filename}"
                            )

                            parsed_records = []  # Initialize for each file

                            try:

                                # NO LIMITS - READ THE ENTIRE FILE

                                file_content = await file.read()

                                logger.info(
                                    f"✅ Read entire file {file.filename}: {len(file_content)} bytes ({len(file_content) / 1024 / 1024:.2f} MB)"
                                )

                                # Basic validation

                                if not file_content:

                                    logger.error(
                                        f"❌ File {file.filename} is empty or could not be read"
                                    )

                                    continue

                            except Exception as read_error:

                                logger.error(
                                    f"❌ Failed to read file {file.filename}: {read_error}"
                                )

                                logger.error(
                                    f"🔧 File read error type: {type(read_error).__name__}"
                                )

                                # Try to create a placeholder record for failed file reads

                                failed_read_record = {
                                    "filename": file.filename,
                                    "error": f"File read failed: {str(read_error)[:200]}",
                                    "error_type": "file_read_error",
                                    "status": "read_failed",
                                    "_source_file": file.filename,
                                    "_read_failed": True,
                                }

                                all_parsed_records.append(failed_read_record)

                                logger.info(
                                    f"⚠️ Added placeholder record for failed file read: {file.filename}"
                                )

                                continue

                            # Determine file format based on extension or data_type

                            file_extension = file.filename.split(".")[-1].lower()

                            file_format = data_type

                            # Auto-detect format from file extension if needed

                            if file_extension in ["xlsx", "xls"]:

                                file_format = "excel"

                            elif file_extension == "bak":

                                file_format = "bak"

                                # Special handling for database backup files

                                if any(
                                    db_indicator in file.filename.lower()
                                    for db_indicator in [
                                        "db",
                                        "database",
                                        "sql",
                                        "mysql",
                                        "postgres",
                                        "oracle",
                                        "mssql",
                                    ]
                                ):

                                    logger.info(
                                        f"🗃️ File {file.filename} appears to be a database backup"
                                    )

                            elif file_extension == "csv":

                                file_format = "csv"

                            elif file_extension == "json":

                                file_format = "json"

                            elif file_extension == "xml":

                                file_format = "xml"

                            # Handle Excel files differently (binary content)

                            if file_format == "excel":

                                # For Excel files, we need to handle binary content

                                try:

                                    import pandas as pd

                                    from io import BytesIO

                                    from datetime import datetime

                                    df = pd.read_excel(
                                        BytesIO(file_content), engine="openpyxl"
                                    )

                                    # Convert to records with JSON serialization handling

                                    parsed_records = []

                                    for i, row in df.iterrows():

                                        record = {}

                                        for col, value in row.items():

                                            clean_col = (
                                                str(col)
                                                .strip()
                                                .replace(" ", "_")
                                                .replace("-", "_")
                                            )

                                            clean_col = "".join(
                                                c
                                                for c in clean_col
                                                if c.isalnum() or c == "_"
                                            )

                                            if pd.isna(value):

                                                record[clean_col] = None

                                            else:

                                                # Handle different data types for JSON serialization

                                                if isinstance(value, pd.Timestamp):

                                                    # Convert pandas Timestamp to ISO string

                                                    record[clean_col] = (
                                                        value.isoformat()
                                                    )

                                                elif hasattr(value, "isoformat"):

                                                    # Handle other datetime objects

                                                    record[clean_col] = (
                                                        value.isoformat()
                                                    )

                                                elif isinstance(
                                                    value,
                                                    (pd.Int64Dtype, pd.Float64Dtype),
                                                ):

                                                    # Handle pandas nullable integers/floats

                                                    record[clean_col] = (
                                                        float(value)
                                                        if pd.notna(value)
                                                        else None
                                                    )

                                                elif hasattr(value, "item"):

                                                    # Handle numpy scalars

                                                    record[clean_col] = value.item()

                                                else:

                                                    # Convert to string for complex objects, keep primitives as-is

                                                    if isinstance(
                                                        value, (str, int, float, bool)
                                                    ):

                                                        record[clean_col] = value

                                                    else:

                                                        record[clean_col] = str(value)

                                        record["_row_number"] = i + 1

                                        record["_source_format"] = "excel"

                                        record["_source_file"] = file.filename

                                        parsed_records.append(record)

                                    logger.info(
                                        f"✅ Excel file '{file.filename}' parsed: {len(parsed_records)} records"
                                    )

                                    all_parsed_records.extend(parsed_records)

                                except ImportError:

                                    logger.error(
                                        "❌ pandas/openpyxl not available for Excel parsing"
                                    )

                                    continue

                                except Exception as e:

                                    logger.error(
                                        f"❌ Excel parsing failed for {file.filename}: {e}"
                                    )

                                    continue

                            else:

                                # For text-based files and binary files that need special handling

                                try:

                                    # Try to decode as UTF-8 first

                                    raw_data = file_content.decode("utf-8")

                                    parsed_records = universal_parser.parse_to_json(
                                        raw_data, file_format
                                    )

                                    if parsed_records:

                                        # Add file metadata

                                        for record in parsed_records:

                                            if isinstance(record, dict):

                                                record["_source_file"] = file.filename

                                        logger.info(
                                            f"✅ File '{file.filename}' parsed: {len(parsed_records)} records"
                                        )

                                        all_parsed_records.extend(parsed_records)

                                    else:

                                        logger.warning(
                                            f"⚠️ No records parsed from file: {file.filename}"
                                        )

                                except UnicodeDecodeError:

                                    # Handle binary files or files with different encodings

                                    logger.warning(
                                        f"⚠️ File {file.filename} is not UTF-8, trying alternative approaches..."
                                    )

                                    # For .bak files, try different approaches

                                    if file_format == "bak":

                                        try:

                                            # Try different encodings for .bak files

                                            for encoding in [
                                                "latin-1",
                                                "cp1252",
                                                "iso-8859-1",
                                            ]:

                                                try:

                                                    raw_data = file_content.decode(
                                                        encoding
                                                    )

                                                    logger.info(
                                                        f"✅ Successfully decoded {file.filename} using {encoding} encoding"
                                                    )

                                                    parsed_records = (
                                                        universal_parser.parse_to_json(
                                                            raw_data, file_format
                                                        )
                                                    )

                                                    if parsed_records:

                                                        # Add file metadata

                                                        for record in parsed_records:

                                                            if isinstance(record, dict):

                                                                record[
                                                                    "_source_file"
                                                                ] = file.filename

                                                                record[
                                                                    "_encoding_used"
                                                                ] = encoding

                                                        logger.info(
                                                            f"✅ File '{file.filename}' parsed with {encoding}: {len(parsed_records)} records"
                                                        )

                                                        all_parsed_records.extend(
                                                            parsed_records
                                                        )

                                                        break

                                                except (
                                                    UnicodeDecodeError,
                                                    UnicodeError,
                                                ):

                                                    continue

                                            else:

                                                # If all encodings fail, treat as binary and create a metadata record

                                                logger.warning(
                                                    f"⚠️ Could not decode {file.filename} with any encoding, storing as binary metadata"
                                                )

                                                binary_record = {
                                                    "filename": file.filename,
                                                    "file_size_bytes": len(
                                                        file_content
                                                    ),
                                                    "file_type": "binary_backup",
                                                    "content_preview": (
                                                        str(file_content[:100])
                                                        if len(file_content) > 0
                                                        else "empty"
                                                    ),
                                                    "_source_file": file.filename,
                                                    "_binary_file": True,
                                                }

                                                all_parsed_records.append(binary_record)

                                                logger.info(
                                                    f"✅ Binary file '{file.filename}' stored as metadata record"
                                                )

                                        except Exception as e:

                                            logger.error(
                                                f"❌ Error processing .bak file {file.filename}: {e}"
                                            )

                                            continue

                                    else:

                                        # For other file types, log the error and skip

                                        logger.error(
                                            f"❌ Cannot decode file {file.filename} as UTF-8 and no alternative handling available"
                                        )

                                        continue

                                except Exception as e:

                                    logger.error(
                                        f"❌ Error parsing file {file.filename}: {e}"
                                    )

                                    continue

                            # DEDUP + BATCH INSERT for each file after processing

                            if parsed_records:

                                try:

                                    from database import get_db_manager

                                    manager = get_db_manager()

                                    # Remove metadata fields before storing

                                    clean_records = [
                                        {
                                            k: v
                                            for k, v in r.items()
                                            if not str(k).startswith("_")
                                        }
                                        for r in parsed_records
                                    ]

                                    total_inserted = await manager.dedup_and_batch_insert_client_data(
                                        f"client_{client_id.replace('-', '_')}_data",
                                        clean_records,
                                        client_id,
                                        dedup_scope="day",
                                    )

                                    logger.info(
                                        f"🚀 FILE {file.filename}: {total_inserted} new rows inserted after dedup!"
                                    )

                                    all_parsed_records.extend(parsed_records)

                                except Exception as db_error:

                                    logger.error(
                                        f"❌ Database insertion failed for {file.filename}: {db_error}"
                                    )

                        except Exception as e:

                            logger.error(
                                f"❌ Error processing file {file.filename}: {e}"
                            )

                            continue

                # Process all collected records

                if all_parsed_records:

                    logger.info(
                        f"🔄 Processing {len(all_parsed_records)} total records from all sources"
                    )

                    # BATCH INSERT - Same logic for ALL formats!

                    batch_rows = []

                    for record in all_parsed_records:

                        # Remove metadata fields before storing

                        clean_record = {
                            k: v for k, v in record.items() if not k.startswith("_")
                        }

                        batch_rows.append(
                            {
                                "client_id": client_id,
                                "table_name": f"client_{client_id.replace('-', '_')}_data",
                                "data": clean_record,  # Store as JSON object
                            }
                        )

                    # OPTIMIZED BATCH INSERT for ALL formats with retry logic

                    if batch_rows:

                        total_inserted = await improved_batch_insert(
                            db_client, batch_rows, data_type
                        )

                        logger.info(
                            f"🚀 TOTAL RECORDS: {total_inserted} rows inserted successfully!"
                        )

                        # 📊 PERFORMANCE MONITORING for large datasets

                        if (
                            len(all_parsed_records) > 10000
                        ):  # Track performance for large uploads

                            success_rate = (
                                total_inserted / len(all_parsed_records) * 100
                            )

                            logger.info(f"📊 LARGE DATASET PERFORMANCE REPORT:")

                            logger.info(
                                f"   📋 Dataset: {len(all_parsed_records)} total records"
                            )

                            logger.info(f"   ✅ Inserted: {total_inserted} records")

                            logger.info(f"   📈 Success Rate: {success_rate:.1f}%")

                            logger.info(
                                f"   ⏱️  Processing: Multi-file upload with retry logic"
                            )

                            logger.info(f"   🎯 Client: {email}")

                            # Record performance metrics for monitoring

                            try:

                                db_client.table("performance_metrics").insert(
                                    {
                                        "client_id": client_id,
                                        "operation_type": "multi_file_upload",
                                        "total_records": len(all_parsed_records),
                                        "records_inserted": total_inserted,
                                        "success_rate": round(success_rate, 2),
                                        "data_type": data_type,
                                        "file_count": (
                                            len(files_to_process)
                                            if input_method == "upload"
                                            else 1
                                        ),
                                        "timestamp": datetime.utcnow().isoformat(),
                                    }
                                ).execute()

                                logger.info(
                                    f"📊 Performance metrics recorded for {email}"
                                )

                            except Exception as metrics_error:

                                logger.warning(
                                    f"⚠️ Could not record performance metrics: {metrics_error}"
                                )

                    else:

                        raise ValueError("No records parsed from any source")

            except Exception as parse_error:

                logger.error(f"❌ Data parsing failed: {parse_error}")

                # 🛡️ ENHANCED: Store fallback data for both paste AND file uploads

                # This ensures dashboard generation can still proceed with error info

                fallback_data = None

                if input_method == "paste" and data_content:

                    fallback_data = {
                        "raw_content": data_content,
                        "type": data_type,
                        "parse_error": str(parse_error)[:200],
                    }

                elif input_method == "upload" and files_to_process:

                    # For file uploads, create a summary record with error info

                    first_file = files_to_process[0]

                    fallback_data = {
                        "filename": (
                            first_file.filename
                            if first_file.filename
                            else "unknown_file"
                        ),
                        "file_size": (
                            first_file.size if hasattr(first_file, "size") else 0
                        ),
                        "parse_error": str(parse_error)[:200],
                        "type": data_type,
                        "status": "parsing_failed",
                        "error_type": (
                            "unicode_error"
                            if "unicode" in str(parse_error).lower()
                            else "parsing_error"
                        ),
                    }

                if fallback_data:

                    db_client.table("client_data").insert(
                        {
                            "client_id": client_id,
                            "table_name": f"client_{client_id.replace('-', '_')}_data",
                            "data": fallback_data,
                        }
                    ).execute()

                    logger.info(f"⚠️ Fallback data stored for {input_method} method")

            logger.info(f"⚡ Data stored DIRECTLY for {email} - NOW TRIGGER AI!")

            # 🎯 NOW TRIGGER AI DASHBOARD GENERATION AFTER DATA IS SAFELY STORED

            try:

                logger.info(
                    f"🚀 NOW triggering AI dashboard generation for {email} (data is ready!)"
                )

                # IMPROVED: Better error handling and more robust generation

                async def robust_dashboard_generation():
                    """Robust async dashboard generation with detailed error logging"""

                    try:

                        # Wait a moment to ensure data is committed

                        await asyncio.sleep(1)

                        logger.info(
                            f"🤖 AI dashboard generation starting for {email} (data confirmed!)"
                        )

                        # Import here to avoid circular imports (with error handling)

                        try:

                            from dashboard_orchestrator import dashboard_orchestrator

                            logger.info(
                                f"✅ Dashboard orchestrator imported successfully for {email}"
                            )

                        except Exception as import_error:

                            logger.error(
                                f"❌ Failed to import dashboard_orchestrator: {import_error}"
                            )

                            return

                        # 💾 PRE-CACHE LLM ANALYSIS DURING CLIENT CREATION (PERFORMANCE BOOST!)

                        try:

                            logger.info(
                                f"🧠 Pre-caching LLM analysis for {email} to avoid future delays..."
                            )

                            # Get client data - NO LIMIT for complete data processing and run LLM analysis once

                            client_data = await dashboard_orchestrator.ai_analyzer.get_client_data_optimized(
                                client_id
                            )

                            if client_data and client_data.get("data"):

                                # This will cache the results automatically

                                await dashboard_orchestrator._extract_business_insights_from_data(
                                    client_data
                                )

                                logger.info(f"✅ LLM analysis pre-cached for {email}!")

                            else:

                                logger.warning(
                                    f"⚠️ No data found for LLM pre-caching for {email}"
                                )

                        except Exception as cache_error:

                            logger.warning(
                                f"⚠️ LLM analysis pre-caching failed for {email}: {cache_error}"
                            )

                            # Continue with dashboard generation even if caching fails

                        # Generate dashboard with detailed error handling

                        try:

                            generation_response = (
                                await dashboard_orchestrator.generate_dashboard(
                                    client_id=uuid.UUID(client_id),
                                    force_regenerate=True,
                                )
                            )

                            if generation_response.success:

                                logger.info(
                                    f"✅ AI Dashboard completed successfully for {email}!"
                                )

                                logger.info(
                                    f"📊 Generated {generation_response.metrics_generated} metrics for {email}"
                                )

                            else:

                                logger.error(
                                    f"❌ AI Dashboard failed for {email}: {generation_response.message}"
                                )

                        except Exception as gen_error:

                            logger.error(
                                f"❌ Dashboard generation threw exception for {email}: {type(gen_error).__name__}: {str(gen_error)}"
                            )

                            # Log full traceback for debugging

                            import traceback

                            logger.error(f"Full traceback: {traceback.format_exc()}")

                    except Exception as outer_error:

                        logger.error(
                            f"❌ Outer AI dashboard generation error for {email}: {type(outer_error).__name__}: {str(outer_error)}"
                        )

                        import traceback

                        logger.error(f"Full outer traceback: {traceback.format_exc()}")

                # Create background task with improved error handling

                try:

                    task = asyncio.create_task(robust_dashboard_generation())

                    # Don't await the task - let it run in background

                    logger.info(
                        f"🎯 AI Dashboard generation task created successfully for {email}"
                    )

                except Exception as task_error:

                    logger.error(
                        f"❌ Failed to create background task for {email}: {task_error}"
                    )

            except Exception as ai_trigger_error:

                logger.error(
                    f"⚠️  Failed to trigger AI generation for {email}: {type(ai_trigger_error).__name__}: {str(ai_trigger_error)}"
                )

                # Log full traceback for better debugging

                import traceback

                logger.error(f"Full AI trigger traceback: {traceback.format_exc()}")

                # Don't let this break client creation

                logger.info(
                    f"Client {email} created successfully even though AI generation failed"
                )

            except Exception as storage_error:

                logger.warning(
                    f"⚠️ Direct storage failed: {storage_error} - client created anyway"
                )

        # Return client response immediately - dashboard generates in background AFTER data storage

        client_response = ClientResponse(**client)

        logger.info(
            f"🎯 INSTANT: Client {email} created! Dashboard will generate after data is ready..."
        )

        return client_response

    except HTTPException:

        raise

    except Exception as e:

        logger.error(f"❌ Superadmin client creation failed: {e}")

        logger.error(f"   - Email: {email}")

        logger.error(f"   - Company: {company_name}")

        logger.error(f"   - Data type: {data_type}")

        logger.error(f"   - Input method: {input_method}")

        logger.error(f"   - File count: {file_count}")

        logger.error(f"   - Error type: {type(e).__name__}")

        import traceback

        logger.error(f"   - Full traceback: {traceback.format_exc()}")

        # Provide more specific error messages for different failure types

        if "bak" in str(e).lower() or "parsing" in str(e).lower():

            raise HTTPException(
                status_code=400, detail=f"BAK file processing failed: {str(e)}"
            )

        elif "database" in str(e).lower() or "connection" in str(e).lower():

            raise HTTPException(status_code=503, detail=f"Database error: {str(e)}")

        elif "validation" in str(e).lower():

            raise HTTPException(
                status_code=400, detail=f"Data validation failed: {str(e)}"
            )

        else:

            raise HTTPException(
                status_code=500, detail=f"Client creation failed: {str(e)}"
            )


# REMOVED: No more background AI processing - direct storage only!


@app.post("/api/superadmin/test-bak-upload")
async def test_bak_upload(
    token: str = Depends(security), uploaded_file: UploadFile = File(...)
):
    """Test endpoint to debug BAK file upload issues"""

    try:

        verify_superadmin_token(token.credentials)

        logger.info(f"🔍 Testing BAK file upload:")

        logger.info(f"   - Filename: {uploaded_file.filename}")

        logger.info(f"   - Content type: {uploaded_file.content_type}")

        logger.info(
            f"   - Size: {uploaded_file.size if hasattr(uploaded_file, 'size') else 'unknown'}"
        )

        # Read file content

        file_content = await uploaded_file.read()

        logger.info(f"   - Actual content length: {len(file_content)} bytes")

        # Test encoding detection

        encoding_results = []

        for encoding in ["utf-8", "latin-1", "cp1252", "iso-8859-1"]:

            try:

                decoded = file_content.decode(encoding)

                encoding_results.append(
                    {
                        "encoding": encoding,
                        "success": True,
                        "decoded_length": len(decoded),
                        "preview": decoded[:100],
                    }
                )

                logger.info(f"   ✅ {encoding}: {len(decoded)} chars")

            except UnicodeDecodeError as e:

                encoding_results.append(
                    {"encoding": encoding, "success": False, "error": str(e)[:100]}
                )

                logger.info(f"   ❌ {encoding}: {str(e)[:50]}")

        # Test BAK parsing

        from universal_data_parser import universal_parser

        # Try with the first successful encoding

        successful_encoding = next((r for r in encoding_results if r["success"]), None)

        if successful_encoding:

            logger.info(
                f"🔄 Testing BAK parsing with {successful_encoding['encoding']} encoding..."
            )

            try:

                decoded_content = file_content.decode(successful_encoding["encoding"])

                parsed_records = universal_parser.parse_to_json(decoded_content, "bak")

                return {
                    "success": True,
                    "file_info": {
                        "filename": uploaded_file.filename,
                        "content_type": uploaded_file.content_type,
                        "size_bytes": len(file_content),
                        "successful_encoding": successful_encoding["encoding"],
                    },
                    "encoding_results": encoding_results,
                    "parsing_result": {
                        "records_extracted": len(parsed_records),
                        "sample_records": parsed_records[:3] if parsed_records else [],
                    },
                }

            except Exception as parse_error:

                logger.error(f"❌ BAK parsing failed: {parse_error}")

                return {
                    "success": False,
                    "error": f"BAK parsing failed: {str(parse_error)}",
                    "file_info": {
                        "filename": uploaded_file.filename,
                        "size_bytes": len(file_content),
                    },
                    "encoding_results": encoding_results,
                }

        else:

            return {
                "success": False,
                "error": "Could not decode file with any encoding",
                "file_info": {
                    "filename": uploaded_file.filename,
                    "size_bytes": len(file_content),
                },
                "encoding_results": encoding_results,
            }

    except Exception as e:

        logger.error(f"❌ BAK upload test failed: {e}")

        import traceback

        logger.error(f"Full traceback: {traceback.format_exc()}")

        raise HTTPException(status_code=500, detail=f"BAK upload test failed: {str(e)}")


@app.get("/api/superadmin/clients")
async def list_clients_superadmin(token: str = Depends(security)):
    """Superadmin: SUPER FAST client list - NO AI, JUST DATABASE"""

    try:

        logger.info(f"⚡ LIGHTNING FAST superadmin clients request")

        # Verify superadmin token

        verify_superadmin_token(token.credentials)

        db_client = get_admin_client()

        if not db_client:

            raise HTTPException(status_code=503, detail="Database not configured")

        # JUST GET CLIENTS - SUPER SIMPLE AND FAST

        clients_response = (
            db_client.table("clients")
            .select("*")
            .order("created_at", desc=True)
            .execute()
        )

        if not clients_response.data:

            logger.info(f"✅ No clients found")

            return {"clients": [], "total": 0}

        # FAST BASIC RESPONSES - NO HEAVY QUERIES

        basic_clients = []

        for client in clients_response.data:

            # Check if schema exists (simple check)

            schema_exists = False

            data_count = 0

            try:

                # Quick schema check

                schema_response = (
                    db_client.table("client_schemas")
                    .select("data_type")
                    .eq("client_id", client["client_id"])
                    .limit(1)
                    .execute()
                )

                schema_exists = bool(schema_response.data)

                if schema_exists:

                    # FIXED: Proper data count - use count-only query without data retrieval

                    try:

                        # First try to get count without retrieving data (most efficient)

                        count_response = (
                            db_client.table("client_data")
                            .select("client_id", count="exact")
                            .eq("client_id", client["client_id"])
                            .execute()
                        )

                        if (
                            hasattr(count_response, "count")
                            and count_response.count is not None
                        ):

                            data_count = count_response.count

                        else:

                            # Fallback: get all records to count them (less efficient but works)

                            all_data_response = (
                                db_client.table("client_data")
                                .select("client_id")
                                .eq("client_id", client["client_id"])
                                .limit(10000)
                                .execute()
                            )

                            data_count = (
                                len(all_data_response.data)
                                if all_data_response.data
                                else 0
                            )

                    except Exception as count_error:

                        logger.warning(
                            f"⚠️  Count query failed, trying manual count: {count_error}"
                        )

                        # Final fallback: manual count

                        try:

                            manual_count_response = (
                                db_client.table("client_data")
                                .select("client_id")
                                .eq("client_id", client["client_id"])
                                .limit(10000)
                                .execute()
                            )

                            data_count = (
                                len(manual_count_response.data)
                                if manual_count_response.data
                                else 0
                            )

                        except:

                            data_count = 0

            except Exception as e:

                # If anything fails, just continue with defaults

                logger.warning(
                    f"⚠️  Failed to get data count for client {client['client_id']}: {e}"
                )

                pass

            basic_clients.append(
                {
                    "client_id": client["client_id"],
                    "company_name": client["company_name"],
                    "email": client["email"],
                    "subscription_tier": client["subscription_tier"],
                    "created_at": client["created_at"],
                    "updated_at": client["updated_at"],
                    "has_schema": schema_exists,
                    "actual_data_count": data_count,
                    "data_stored": data_count > 0,
                    "schema_info": (
                        {
                            "data_type": "data" if schema_exists else None,
                            "data_stored": data_count > 0,
                            "row_count": data_count,
                        }
                        if schema_exists
                        else None
                    ),
                }
            )

        logger.info(f"⚡ LIGHTNING FAST: {len(basic_clients)} clients loaded")

        return {
            "clients": basic_clients,
            "total": len(basic_clients),
            "page": 1,
            "limit": len(basic_clients),
        }

    except HTTPException:

        raise

    except Exception as e:

        logger.error(f"❌ Failed to list clients: {e}")

        raise HTTPException(status_code=500, detail=str(e))


@app.delete("/api/superadmin/clients/{client_id}")
async def delete_client_superadmin(client_id: str, token: str = Depends(security)):
    """Superadmin: Delete a client"""

    try:

        # Verify superadmin token

        verify_superadmin_token(token.credentials)

        db_client = get_admin_client()

        if not db_client:

            raise HTTPException(status_code=503, detail="Database not configured")

        # Delete client

        response = (
            db_client.table("clients").delete().eq("client_id", client_id).execute()
        )

        if response.data:

            logger.info(f"✅ Superadmin deleted client: {client_id}")

            return {"message": "Client deleted successfully"}

        else:

            raise HTTPException(status_code=404, detail="Client not found")

    except HTTPException:

        raise

    except Exception as e:

        logger.error(f"❌ Failed to delete client: {e}")

        raise HTTPException(status_code=500, detail=str(e))


# ==================== API INTEGRATIONS ====================


@app.post("/api/superadmin/clients/api-integration", response_model=ClientResponse)
async def create_client_with_api_integration(
    token: str = Depends(security),
    company_name: str = Form(...),
    email: str = Form(...),
    password: str = Form(...),
    platform_type: str = Form(...),
    connection_name: str = Form(...),
    # Shopify fields
    shop_domain: str = Form(default=""),
    shopify_access_token: str = Form(default=""),
    # Amazon fields
    amazon_seller_id: str = Form(default=""),
    amazon_marketplace_ids: str = Form(default=""),
    amazon_access_key_id: str = Form(default=""),
    amazon_secret_access_key: str = Form(default=""),
    amazon_refresh_token: str = Form(default=""),
    amazon_region: str = Form(default="us-east-1"),
    # WooCommerce fields
    woo_site_url: str = Form(default=""),
    woo_consumer_key: str = Form(default=""),
    woo_consumer_secret: str = Form(default=""),
    woo_version: str = Form(default="wc/v3"),
    sync_frequency_hours: int = Form(default=24),
):
    """Superadmin: Create a new client with API integration"""

    try:

        # Verify superadmin token

        verify_superadmin_token(token.credentials)

        db_client = get_admin_client()

        if not db_client:

            raise HTTPException(status_code=503, detail="Database not configured")

        # Check if client already exists

        existing = (
            db_client.table("clients").select("email").eq("email", email).execute()
        )

        if existing.data:

            raise HTTPException(
                status_code=400, detail="Client with this email already exists"
            )

        # Hash password

        password_hash = bcrypt.hashpw(
            password.encode("utf-8"), bcrypt.gensalt()
        ).decode("utf-8")

        # Insert client into database

        response = (
            db_client.table("clients")
            .insert(
                {
                    "company_name": company_name,
                    "email": email,
                    "password_hash": password_hash,
                    "subscription_tier": "basic",
                }
            )
            .execute()
        )

        if not response.data:

            raise HTTPException(status_code=400, detail="Failed to create client")

        client = response.data[0]

        client_id = client["client_id"]

        logger.info(f"✅ Client created for API integration: {email}")

        # Prepare API credentials based on platform type

        credentials = {}

        if platform_type == "shopify":

            if not shop_domain or not shopify_access_token:

                raise HTTPException(
                    status_code=400,
                    detail="Shopify domain and access token are required",
                )

            credentials = {
                "shop_domain": shop_domain,
                "access_token": shopify_access_token,
                "scopes": ["read_orders", "read_products", "read_customers"],
            }

        elif platform_type == "amazon":

            if not all(
                [
                    amazon_seller_id,
                    amazon_marketplace_ids,
                    amazon_access_key_id,
                    amazon_secret_access_key,
                    amazon_refresh_token,
                ]
            ):

                raise HTTPException(
                    status_code=400, detail="All Amazon credentials are required"
                )

            credentials = {
                "seller_id": amazon_seller_id,
                "marketplace_ids": [
                    mid.strip() for mid in amazon_marketplace_ids.split(",")
                ],
                "access_key_id": amazon_access_key_id,
                "secret_access_key": amazon_secret_access_key,
                "refresh_token": amazon_refresh_token,
                "region": amazon_region,
            }

        elif platform_type == "woocommerce":

            if not all([woo_site_url, woo_consumer_key, woo_consumer_secret]):

                raise HTTPException(
                    status_code=400, detail="All WooCommerce credentials are required"
                )

            credentials = {
                "site_url": woo_site_url,
                "consumer_key": woo_consumer_key,
                "consumer_secret": woo_consumer_secret,
                "version": woo_version,
            }

        else:

            raise HTTPException(status_code=400, detail="Unsupported platform type")

        # Store API credentials in database

        creds_response = (
            db_client.table("client_api_credentials")
            .insert(
                {
                    "client_id": client_id,
                    "platform_type": platform_type,
                    "connection_name": connection_name,
                    "credentials": credentials,
                    "sync_frequency_hours": sync_frequency_hours,
                    "status": "pending",
                }
            )
            .execute()
        )

        if not creds_response.data:

            # Rollback client creation if credentials storage fails

            db_client.table("clients").delete().eq("client_id", client_id).execute()

            raise HTTPException(
                status_code=400, detail="Failed to store API credentials"
            )

        credential_id = creds_response.data[0]["credential_id"]

        logger.info(f"✅ API credentials stored: {credential_id}")

        # Test API connection and fetch initial data

        try:

            from api_connectors import api_data_fetcher

            # Test connection first

            success, message = await api_data_fetcher.test_connection(
                platform_type, credentials
            )

            if not success:

                # Update status to error

                db_client.table("client_api_credentials").update(
                    {"status": "error", "error_message": message}
                ).eq("credential_id", credential_id).execute()

                return ClientResponse(
                    **client,
                    message=f"Client created but API connection failed: {message}",
                )

            # Connection successful, fetch initial data

            logger.info(
                f"🔗 API connection successful, fetching initial data for {platform_type}"
            )

            # Fetch data from API

            all_data = await api_data_fetcher.fetch_all_data(platform_type, credentials)

            # Process and store data

            total_records = 0

            for data_type, records in all_data.items():

                if records:

                    # Create or update schema entry (handle duplicates gracefully)

                    table_name = f"client_{client_id.replace('-', '_')}_data"

                    schema_data = {
                        "client_id": client_id,
                        "table_name": table_name,
                        "data_type": f"{platform_type}_{data_type}",
                        "schema_definition": {
                            "type": "api_data",
                            "platform": platform_type,
                            "data_type": data_type,
                        },
                        "api_source": True,
                        "platform_type": platform_type,
                    }

                    try:

                        # Try insert first

                        db_client.table("client_schemas").insert(schema_data).execute()

                        logger.info(
                            f"✅ Created new schema entry for {platform_type}_{data_type}"
                        )

                    except Exception as schema_error:

                        # If insert fails due to duplicate, try updating existing record

                        if "duplicate key" in str(
                            schema_error
                        ).lower() or "23505" in str(schema_error):

                            logger.info(
                                f"🔄 Schema entry exists, updating for {platform_type}_{data_type}"
                            )

                            try:

                                db_client.table("client_schemas").update(
                                    {
                                        "data_type": f"{platform_type}_{data_type}",
                                        "schema_definition": {
                                            "type": "api_data",
                                            "platform": platform_type,
                                            "data_type": data_type,
                                        },
                                        "api_source": True,
                                        "platform_type": platform_type,
                                    }
                                ).eq("client_id", client_id).eq(
                                    "table_name", table_name
                                ).execute()

                                logger.info(
                                    f"✅ Updated existing schema entry for {platform_type}_{data_type}"
                                )

                            except Exception as update_error:

                                logger.error(f"❌ Schema update failed: {update_error}")

                                # Continue anyway - schema is not critical for data storage

                        else:

                            logger.error(f"❌ Unexpected schema error: {schema_error}")

                            # Continue anyway

                    # Dedup and store data records for the day

                    if records:

                        from database import get_db_manager

                        manager = get_db_manager()

                        inserted_count = (
                            await manager.dedup_and_batch_insert_client_data(
                                f"client_{client_id.replace('-', '_')}_data",
                                records,
                                client_id,
                                dedup_scope="day",
                            )
                        )

                        total_records += inserted_count

            # Update API credentials status to connected

            from datetime import datetime, timedelta

            next_sync = datetime.now() + timedelta(hours=sync_frequency_hours)

            db_client.table("client_api_credentials").update(
                {
                    "status": "connected",
                    "last_sync_at": datetime.now().isoformat(),
                    "next_sync_at": next_sync.isoformat(),
                }
            ).eq("credential_id", credential_id).execute()

            # Record sync result

            db_client.table("client_api_sync_results").insert(
                {
                    "client_id": client_id,
                    "credential_id": credential_id,
                    "platform_type": platform_type,
                    "connection_name": connection_name,
                    "records_fetched": total_records,
                    "records_processed": total_records,
                    "records_stored": total_records,
                    "sync_duration_seconds": 0,  # Would be calculated in production
                    "success": True,
                    "data_types_synced": list(all_data.keys()),
                }
            ).execute()

            logger.info(
                f"✅ API integration complete: {total_records} records from {platform_type}"
            )

            # Trigger dashboard generation in background

            try:

                async def generate_dashboard_bg():

                    await asyncio.sleep(2)  # Give data time to be committed

                    from dashboard_orchestrator import dashboard_orchestrator

                    await dashboard_orchestrator.generate_dashboard(
                        client_id=uuid.UUID(client_id), force_regenerate=True
                    )

                asyncio.create_task(generate_dashboard_bg())

                logger.info(f"🎯 Dashboard generation triggered for API integration")

            except Exception as bg_error:

                logger.warning(f"⚠️ Background dashboard generation failed: {bg_error}")

            return ClientResponse(**client)

        except Exception as api_error:

            logger.error(f"❌ API integration failed: {api_error}")

            # Update status to error but don't delete client

            db_client.table("client_api_credentials").update(
                {"status": "error", "error_message": str(api_error)}
            ).eq("credential_id", credential_id).execute()

            return ClientResponse(**client)

    except HTTPException:

        raise

    except Exception as e:

        logger.error(f"❌ API integration client creation failed: {e}")

        raise HTTPException(status_code=500, detail=f"API integration failed: {str(e)}")


@app.get("/api/superadmin/api-platforms")
async def get_api_platforms(token: str = Depends(security)):
    """Get available API platform configurations for the UI"""

    try:

        verify_superadmin_token(token.credentials)

        db_client = get_admin_client()

        if not db_client:

            raise HTTPException(status_code=503, detail="Database not configured")

        response = (
            db_client.table("api_platform_configs")
            .select("*")
            .eq("is_active", True)
            .execute()
        )

        return {
            "platforms": response.data or [],
            "total": len(response.data) if response.data else 0,
        }

    except HTTPException:

        raise

    except Exception as e:

        logger.error(f"❌ Failed to get API platforms: {e}")

        raise HTTPException(status_code=500, detail=str(e))


@app.post("/api/superadmin/test-api-connection")
async def test_api_connection(
    token: str = Depends(security),
    platform_type: str = Form(...),
    credentials_json: str = Form(...),
):
    """Test API connection before saving"""

    try:

        verify_superadmin_token(token.credentials)

        from api_connectors import api_data_fetcher

        import json

        # Parse credentials

        credentials = json.loads(credentials_json)

        # Test connection

        success, message = await api_data_fetcher.test_connection(
            platform_type, credentials
        )

        return {"success": success, "message": message, "platform_type": platform_type}

    except Exception as e:

        logger.error(f"❌ API connection test failed: {e}")

        return {
            "success": False,
            "message": f"Connection test failed: {str(e)}",
            "platform_type": platform_type,
        }


# ==================== SFTP INTEGRATION ENDPOINTS ====================


@app.post("/api/superadmin/test-sftp-connection")
async def test_sftp_connection(
    token: str = Depends(security),
    sftp_host: str = Form(...),
    sftp_username: str = Form(...),
    sftp_password: str = Form(...),
    sftp_port: int = Form(22),
    sftp_remote_path: str = Form("/"),
    sftp_file_pattern: str = Form("*.*"),
):
    """Test SFTP connection and return file list"""

    try:

        verify_superadmin_token(token.credentials)

        from sftp_manager import sftp_manager, SFTPCredentials

        # Create credentials object

        credentials = SFTPCredentials(
            host=sftp_host,
            username=sftp_username,
            password=sftp_password,
            port=sftp_port,
            remote_path=sftp_remote_path,
            file_pattern=sftp_file_pattern,
        )

        # Test connection

        success, message, files = sftp_manager.test_connection(credentials)

        # Format file list for response

        files_data = []

        for file_info in files:

            if not file_info.is_directory:  # Only include files, not directories

                files_data.append(
                    {
                        "filename": file_info.filename,
                        "size": file_info.size,
                        "modified_time": file_info.modified_time,
                    }
                )

        return {
            "success": success,
            "message": message,
            "files_found": len(files_data),
            "files": files_data,
        }

    except Exception as e:

        logger.error(f"❌ SFTP connection test failed: {e}")

        return {
            "success": False,
            "message": f"SFTP connection test failed: {str(e)}",
            "files_found": 0,
            "files": [],
        }


@app.post("/api/superadmin/clients/sftp-integration", response_model=ClientResponse)
async def create_client_with_sftp_integration(
    token: str = Depends(security),
    company_name: str = Form(...),
    email: str = Form(...),
    password: str = Form(...),
    sftp_host: str = Form(...),
    sftp_username: str = Form(...),
    sftp_password: str = Form(...),
    sftp_port: int = Form(22),
    sftp_remote_path: str = Form("/"),
    sftp_file_pattern: str = Form("*.*"),
    auto_sync_enabled: bool = Form(False),
    sync_frequency_hours: int = Form(24),
    selected_files: str = Form(default=""),  # JSON string of selected files
):
    """Superadmin: Create a new client with SFTP integration"""

    try:

        # Verify superadmin token

        verify_superadmin_token(token.credentials)

        db_client = get_admin_client()

        if not db_client:

            raise HTTPException(status_code=503, detail="Database not configured")

        # Check if client already exists

        existing = (
            db_client.table("clients").select("email").eq("email", email).execute()
        )

        if existing.data:

            raise HTTPException(
                status_code=400, detail="Client with this email already exists"
            )

        # Hash password

        password_hash = bcrypt.hashpw(
            password.encode("utf-8"), bcrypt.gensalt()
        ).decode("utf-8")

        # Insert client into database

        response = (
            db_client.table("clients")
            .insert(
                {
                    "company_name": company_name,
                    "email": email,
                    "password_hash": password_hash,
                    "subscription_tier": "basic",
                }
            )
            .execute()
        )

        if not response.data:

            raise HTTPException(status_code=400, detail="Failed to create client")

        client = response.data[0]

        client_id = client["client_id"]

        logger.info(f"✅ Client created for SFTP integration: {email}")

        # Store SFTP configuration (encrypt password)

        import base64

        import hashlib

        # Simple encryption for password (in production, use proper encryption)

        password_encrypted = base64.b64encode(sftp_password.encode()).decode()

        sftp_config = {
            "client_id": client_id,
            "host": sftp_host,
            "username": sftp_username,
            "password_encrypted": password_encrypted,
            "port": sftp_port,
            "remote_path": sftp_remote_path,
            "file_pattern": sftp_file_pattern,
            "auto_sync_enabled": auto_sync_enabled,
            "sync_frequency_hours": sync_frequency_hours,
            "created_at": "NOW()",
        }

        # Store SFTP config in database

        db_client.table("client_sftp_configs").insert(sftp_config).execute()

        # Download and process initial files

        from sftp_manager import sftp_manager, SFTPCredentials

        import json

        credentials = SFTPCredentials(
            host=sftp_host,
            username=sftp_username,
            password=sftp_password,
            port=sftp_port,
            remote_path=sftp_remote_path,
            file_pattern=sftp_file_pattern,
        )

        # Get files to download

        files_to_download = []

        if selected_files:

            try:

                files_to_download = json.loads(selected_files)

            except:

                files_to_download = []

        # If no specific files selected, download all matching files

        if not files_to_download:

            success, files, message = sftp_manager.test_connection(credentials)

            if success:

                files_to_download = [f.filename for f in files if not f.is_directory]

        total_records = 0

        files_processed = 0

        if files_to_download:

            # Download files

            download_result = sftp_manager.download_multiple_files(
                credentials, files_to_download
            )

            if download_result["downloaded_count"] > 0:

                # Process each downloaded file

                from universal_data_parser import universal_parser

                for filename, file_content in download_result["files"].items():

                    try:

                        # Detect file format

                        if filename.lower().endswith(".csv"):

                            data_format = "csv"

                        elif filename.lower().endswith((".xlsx", ".xls")):

                            data_format = "excel"

                        elif filename.lower().endswith(".json"):

                            data_format = "json"

                        elif filename.lower().endswith(".xml"):

                            data_format = "xml"

                        else:

                            data_format = "csv"  # Default to CSV

                        # Parse file content to JSON

                        file_str = (
                            file_content.decode("utf-8")
                            if isinstance(file_content, bytes)
                            else file_content
                        )

                        parsed_records = universal_parser.parse_to_json(
                            file_str, data_format
                        )

                        if parsed_records:

                            logger.info(
                                f"🔄 SFTP file {filename} parsed to {len(parsed_records)} JSON records"
                            )

                            # Store records in database

                            batch_rows = []

                            for record in parsed_records:

                                # Remove metadata fields before storing

                                clean_record = {
                                    k: v
                                    for k, v in record.items()
                                    if not k.startswith("_")
                                }

                                batch_rows.append(
                                    {
                                        "client_id": client_id,
                                        "table_name": f"client_{client_id.replace('-', '_')}_data",
                                        "data": clean_record,
                                        "source_file": filename,
                                        "source_type": "sftp",
                                    }
                                )

                            if batch_rows:

                                db_client.table("client_data").insert(
                                    batch_rows
                                ).execute()

                                total_records += len(batch_rows)

                                files_processed += 1

                                logger.info(
                                    f"✅ Stored {len(batch_rows)} records from {filename}"
                                )

                    except Exception as file_error:

                        logger.error(
                            f"❌ Failed to process SFTP file {filename}: {file_error}"
                        )

                        continue

                # Create schema entry

                db_client.table("client_schemas").insert(
                    {
                        "client_id": client_id,
                        "table_name": f"client_{client_id.replace('-', '_')}_data",
                        "data_type": "sftp_multi_format",
                        "schema_definition": {
                            "type": "sftp_data",
                            "files_processed": files_processed,
                            "total_records": total_records,
                            "source": "sftp",
                        },
                    }
                ).execute()

                logger.info(
                    f"✅ SFTP integration complete: {files_processed} files, {total_records} records"
                )

        # Log SFTP sync

        db_client.table("sftp_sync_logs").insert(
            {
                "client_id": client_id,
                "files_downloaded": files_processed,
                "records_processed": total_records,
                "status": "success" if files_processed > 0 else "no_files",
                "sync_started_at": "NOW()",
                "sync_completed_at": "NOW()",
            }
        ).execute()

        # Return client response

        return ClientResponse(
            client_id=client_id,
            company_name=company_name,
            email=email,
            subscription_tier="basic",
            created_at=client["created_at"],
        )

    except Exception as e:

        logger.error(f"❌ Failed to create SFTP client: {e}")

        raise HTTPException(
            status_code=500, detail=f"Failed to create SFTP client: {str(e)}"
        )


# ==================== MASSIVE DATA PROCESSING ====================


async def _handle_massive_dataset_upload(client_id: str, df, quality_report):
    """Handle massive datasets with parallel processing and optimized batching"""

    try:

        import asyncio

        from concurrent.futures import ThreadPoolExecutor

        logger.info(
            f"🚀 MASSIVE DATA PROCESSING: {len(df)} rows for client {client_id}"
        )

        # Convert to JSON records in parallel chunks

        chunk_size = 5000

        df_chunks = [df[i : i + chunk_size] for i in range(0, len(df), chunk_size)]

        # Process chunks in parallel

        with ThreadPoolExecutor(max_workers=4) as executor:

            chunk_tasks = []

            for i, chunk in enumerate(df_chunks):

                task = asyncio.get_event_loop().run_in_executor(
                    executor, lambda c=chunk: c.to_dict("records")
                )

                chunk_tasks.append(task)

            # Wait for all chunks to be processed

            processed_chunks = await asyncio.gather(*chunk_tasks)

        # Flatten all chunks into single list

        all_records = []

        for chunk_records in processed_chunks:

            all_records.extend(chunk_records)

        logger.info(
            f"✅ PARALLEL PROCESSING complete: {len(all_records)} records ready"
        )

        # Use optimized batch insert

        db_client = get_admin_client()

        total_inserted = await improved_batch_insert(
            db_client, all_records, "MASSIVE_DATA"
        )

        return {
            "success": True,
            "message": f"🚀 MASSIVE UPLOAD SUCCESS: {total_inserted} records processed",
            "records_processed": total_inserted,
            "processing_mode": "PARALLEL_MASSIVE",
            "quality_score": (
                quality_report.overall_score
                if hasattr(quality_report, "overall_score")
                else 95.0
            ),
        }

    except Exception as e:

        logger.error(f"❌ Massive dataset processing failed: {e}")

        raise HTTPException(
            status_code=500, detail=f"Massive dataset processing failed: {str(e)}"
        )


# ==================== DATA UPLOAD & ANALYSIS ====================


@app.post("/api/admin/upload-data", response_model=CreateSchemaResponse)
async def upload_client_data(upload_data: CreateSchemaRequest):
    """Super Admin: Upload data for a client and create their schema - ENHANCED VERSION"""

    try:

        logger.info(f"🔄 Processing data upload for client {upload_data.client_id}")

        # 🔥 STEP 1: Use SIMPLE reliable CSV parser - ALL CSV ROWS → JSON

        logger.info(
            f"🔄 Parsing {upload_data.data_format} with RELIABLE CSV-to-JSON conversion..."
        )

        try:

            # Use simple CSV parser that works without dependencies

            from simple_csv_parser import simple_csv_parser

            # Parse CSV content to JSON records

            if upload_data.data_format and upload_data.data_format.value == "csv":

                # CSV: Use our reliable parser

                standardized_data = simple_csv_parser.parse_csv_to_json(
                    upload_data.raw_data
                )

                format_type = "csv"

                if not standardized_data:

                    raise ValueError("Failed to parse CSV data")

                logger.info(
                    f"✅ CSV→JSON conversion complete: {len(standardized_data)} records"
                )

                # Extract column info from first record

                if standardized_data:

                    columns_info = []

                    first_record = standardized_data[0]

                    for key, value in first_record.items():

                        if not key.startswith("_"):  # Skip metadata fields

                            columns_info.append(
                                {
                                    "name": key,
                                    "type": (
                                        type(value).__name__
                                        if value is not None
                                        else "str"
                                    ),
                                }
                            )

                quality_score = 95.0  # High quality for successful parsing

            else:

                # JSON: Parse directly

                try:

                    if isinstance(upload_data.raw_data, str):

                        data = json.loads(upload_data.raw_data)

                    else:

                        data = upload_data.raw_data

                    # Handle different JSON structures

                    if isinstance(data, list):

                        standardized_data = data

                    elif isinstance(data, dict):

                        if "data" in data and isinstance(data["data"], list):

                            standardized_data = data["data"]

                        else:

                            standardized_data = [data]

                    else:

                        standardized_data = [{"value": data}]

                    # Add metadata to JSON records

                    for i, record in enumerate(standardized_data):

                        if isinstance(record, dict):

                            record["_row_number"] = i + 1

                            record["_source_format"] = "json"

                    format_type = "json"

                    quality_score = 90.0

                    # Extract columns from first record

                    columns_info = []

                    if standardized_data:

                        first_record = standardized_data[0]

                        for key, value in first_record.items():

                            if not key.startswith("_"):

                                columns_info.append(
                                    {
                                        "name": key,
                                        "type": (
                                            type(value).__name__
                                            if value is not None
                                            else "str"
                                        ),
                                    }
                                )

                    logger.info(
                        f"✅ JSON parsing complete: {len(standardized_data)} records"
                    )

                except json.JSONDecodeError as e:

                    raise ValueError(f"Invalid JSON format: {e}")

        except Exception as parse_error:

            logger.error(f"❌ Parsing failed: {parse_error}")

            raise HTTPException(
                status_code=400, detail=f"Data parsing failed: {str(parse_error)}"
            )

        logger.info(
            f"📊 Successfully parsed {len(standardized_data)} records from {format_type}"
        )

        logger.info(f"📋 Detected columns: {[col['name'] for col in columns_info]}")

        # STEP 2: Generate AI analysis using standardized JSON data

        logger.info("🤖 Starting AI analysis of standardized JSON data...")

        ai_result = await ai_analyzer.analyze_data(
            json.dumps(
                standardized_data[:100]
            ),  # Send first 100 records as JSON string
            upload_data.data_format,
            str(upload_data.client_id),
        )

        # Step 3: Store schema in client_schemas table

        db_client = get_admin_client()

        if db_client:

            schema_response = (
                db_client.table("client_schemas")
                .insert(
                    {
                        "client_id": str(upload_data.client_id),
                        "schema_definition": ai_result.table_schema.dict(),
                        "table_name": ai_result.table_schema.table_name,
                        "data_type": ai_result.data_type,
                        "ai_analysis": json.dumps(ai_result.dict()),
                        # Enhanced fields
                        "format_detected": format_type,
                        "quality_score": quality_score,
                    }
                )
                .execute()
            )

        # 🔥 STEP 4: Store ALL standardized JSON records in database

        logger.info(f"💾 Storing {len(standardized_data)} standardized JSON records...")

        rows_inserted = 0

        for index, json_record in enumerate(standardized_data):

            try:

                # Create database record with standardized JSON (already clean!)

                client_data_record = {
                    "client_id": str(upload_data.client_id),
                    "data": json.dumps(json_record),  # Already standardized JSON format
                    "table_name": ai_result.table_schema.table_name,
                    "created_at": datetime.utcnow().isoformat(),
                }

                db_client.table("client_data").insert(client_data_record).execute()

                rows_inserted += 1

                # Progress logging

                if rows_inserted % 50 == 0:

                    logger.info(
                        f"📈 Inserted {rows_inserted}/{len(standardized_data)} JSON records..."
                    )

            except Exception as row_error:

                logger.warning(f"⚠️  Failed to store JSON record {index}: {row_error}")

                continue

        logger.info(
            f"✅ Successfully stored {rows_inserted}/{len(standardized_data)} standardized JSON records!"
        )

        logger.info(
            f"✅ Schema created AND DATA STORED for client {upload_data.client_id}: {ai_result.data_type} with {rows_inserted} rows"
        )

        # 🚀 PRE-GENERATE TEMPLATES AFTER DATA UPLOAD

        try:

            logger.info(
                f"🎨 Pre-generating dashboard templates for client {upload_data.client_id}"
            )

            # Run template generation in background to avoid blocking the response

            asyncio.create_task(
                _pre_generate_templates_for_client(upload_data.client_id)
            )

            logger.info(
                f"✅ Template pre-generation started for client {upload_data.client_id}"
            )

        except Exception as template_error:

            logger.warning(
                f"⚠️ Template pre-generation failed for client {upload_data.client_id}: {template_error}"
            )

            # Don't block the upload response if template generation fails

        return CreateSchemaResponse(
            success=True,
            table_name=ai_result.table_schema.table_name,
            table_schema=ai_result.table_schema,
            ai_analysis=ai_result,
            rows_inserted=rows_inserted,  # NOW RETURNS ACTUAL COUNT!
            message=f"Schema analyzed and {rows_inserted} rows of data stored successfully! Templates generating in background.",
        )

    except Exception as e:

        logger.error(f"❌ Data upload failed: {e}")

        raise HTTPException(status_code=500, detail=f"Data upload failed: {str(e)}")


@app.get("/api/data/{client_id}")
async def get_client_data(client_id: str, limit: int = 100):
    """Get client-specific data - REAL DATA FROM DATABASE"""

    try:

        logger.info(f"📊 Instant data request for client {client_id}")

        # Get REAL data from database instead of fake samples

        db_client = get_admin_client()

        if not db_client:

            logger.error("❌ Database not configured")

            raise HTTPException(status_code=503, detail="Database not configured")

        try:

            # Get client's data from client_data table

            response = (
                db_client.table("client_data")
                .select("*")
                .eq("client_id", client_id)
                .order("created_at", desc=True)
                .limit(limit)
                .execute()
            )

            if not response.data:

                logger.warning(f"⚠️  No real data found for client {client_id}")

                # Return empty but valid structure

                return {
                    "client_id": client_id,
                    "table_name": f"client_{client_id.replace('-', '_')}_data",
                    "schema": {},
                    "data_type": "general",
                    "data": [],
                    "row_count": 0,
                    "message": "No data uploaded yet. Please upload CSV data first.",
                }

            # Parse real data from database including SFTP sources

            real_data = []

            table_name = None

            data_type = "general"

            source_summary = {"csv_upload": 0, "sftp": 0, "other": 0}

            for record in response.data:

                if record.get("data"):

                    try:

                        # Handle both string and dict data from database

                        if isinstance(record["data"], dict):

                            # Data is already parsed

                            parsed_data = record["data"]

                        elif isinstance(record["data"], str):

                            # Data is JSON string, parse it

                            parsed_data = json.loads(record["data"])

                        else:

                            # Unknown format, skip

                            logger.warning(
                                f"⚠️  Unknown data format for record: {type(record['data'])}"
                            )

                            continue

                        # Add source metadata to each record

                        source_type = record.get("source_type", "upload")

                        source_file = record.get("source_file", "manual_upload")

                        # Include source information in the data

                        enhanced_data = {
                            **parsed_data,
                            "_source_type": source_type,
                            "_source_file": source_file,
                            "_record_id": record.get("id", "unknown"),
                        }

                        real_data.append(enhanced_data)

                        # Count sources for summary

                        if source_type == "sftp":

                            source_summary["sftp"] += 1

                        elif source_type in ["upload", "csv"]:

                            source_summary["csv_upload"] += 1

                        else:

                            source_summary["other"] += 1

                        if not table_name:

                            table_name = record.get(
                                "table_name",
                                f"client_{client_id.replace('-', '_')}_data",
                            )

                    except json.JSONDecodeError:

                        logger.warning(
                            f"⚠️  Failed to parse data record: {record.get('data', '')[:100]}..."
                        )

                        continue

                    except Exception as e:

                        logger.warning(f"⚠️  Error processing data record: {e}")

                        continue

            # Get schema information

            schema_response = (
                db_client.table("client_schemas")
                .select("*")
                .eq("client_id", client_id)
                .execute()
            )

            if schema_response.data:

                schema_data = schema_response.data[0]

                data_type = schema_data.get("data_type", "general")

                table_name = schema_data.get("table_name", table_name)

            logger.info(
                f"✅ Retrieved {len(real_data)} REAL records for client {client_id} (CSV: {source_summary['csv_upload']}, SFTP: {source_summary['sftp']}, Other: {source_summary['other']})"
            )

            return {
                "client_id": client_id,
                "table_name": table_name,
                "schema": {"type": data_type, "source": "database"},
                "data_type": data_type,
                "data": real_data,
                "row_count": len(real_data),
                "source_summary": source_summary,
                "message": f"Retrieved {len(real_data)} real records from database (CSV: {source_summary['csv_upload']}, SFTP: {source_summary['sftp']})",
            }

        except Exception as db_error:

            logger.error(f"❌ Database error getting real data: {db_error}")

            # Still return valid structure but with error message

            return {
                "client_id": client_id,
                "table_name": f"client_{client_id.replace('-', '_')}_data",
                "schema": {},
                "data_type": "general",
                "data": [],
                "row_count": 0,
                "message": f"Database error: {str(db_error)}",
            }

    except Exception as e:

        logger.error(f"❌ Failed to get client data: {e}")

        # Always return working structure

        return {
            "client_id": client_id,
            "table_name": "default_table",
            "schema": {},
            "data_type": "general",
            "data": [],
            "row_count": 0,
            "message": f"Error retrieving data: {str(e)}",
        }


@app.get("/api/data/available-tables/{client_id}")
async def get_available_tables(client_id: str):
    """Get available data tables for a client to build dynamic tabs"""

    try:

        logger.info(f"📋 Checking available tables for client {client_id}")

        db_client = get_admin_client()

        if not db_client:

            logger.error("❌ Database not configured")

            raise HTTPException(status_code=503, detail="Database not configured")

        # Normalize client_id for table names (replace hyphens with underscores)

        safe_client_id = client_id.replace("-", "_")

        # Define table mapping

        possible_tables = {
            "shopify": {
                "products": f"{safe_client_id}_shopify_products",
                "orders": f"{safe_client_id}_shopify_orders",
            },
            "amazon": {
                "products": f"{safe_client_id}_amazon_products",
                "orders": f"{safe_client_id}_amazon_orders",
            },
        }

        available_tables = {"shopify": [], "amazon": []}

        # Check each table

        for platform, tables in possible_tables.items():

            for data_type, table_name in tables.items():

                try:

                    # Try to query the table with count to see if it exists and has data

                    response = (
                        db_client.table(table_name)
                        .select("id", count="exact")
                        .limit(1)
                        .execute()
                    )

                    count = (
                        response.count
                        if hasattr(response, "count") and response.count is not None
                        else 0
                    )

                    if count > 0:  # Only include tables with data

                        available_tables[platform].append(
                            {
                                "data_type": data_type,
                                "table_name": table_name,
                                "display_name": f"{platform.title()} {data_type.title()}",
                                "count": count,
                            }
                        )

                        logger.info(
                            f"✅ Found {platform} {data_type} table with {count} records"
                        )

                    else:

                        logger.info(
                            f"⚠️ {platform} {data_type} table exists but has no data"
                        )

                except Exception as e:

                    logger.info(
                        f"❌ {platform} {data_type} table not available: {str(e)}"
                    )

                    continue

        # Clean up empty platforms

        available_platforms = {k: v for k, v in available_tables.items() if v}

        logger.info(
            f"📋 Available tables for client {client_id}: {available_platforms}"
        )

        return {
            "client_id": client_id,
            "available_tables": available_platforms,
            "total_platforms": len(available_platforms),
            "total_tables": sum(len(tables) for tables in available_platforms.values()),
            "message": f"Found {len(available_platforms)} platforms with data",
        }

    except Exception as e:

        logger.error(f"❌ Failed to check available tables: {e}")

        raise HTTPException(
            status_code=500, detail=f"Failed to check available tables: {str(e)}"
        )


@app.get("/api/data/raw/{client_id}")
async def get_raw_data_tables(
    client_id: str,
    platform: Optional[str] = None,  # 'shopify', 'amazon'
    data_type: Optional[str] = None,  # 'products', 'orders'
    page: int = 1,
    page_size: int = 50,
    search: Optional[str] = None,
):
    """Get raw data from organized tables - optimized for DataTables component"""

    try:

        logger.info(
            f"📊 Raw data tables request for client {client_id} (platform: {platform}, type: {data_type})"
        )

        db_client = get_admin_client()

        if not db_client:

            logger.error("❌ Database not configured")

            raise HTTPException(status_code=503, detail="Database not configured")

        # Normalize client_id for table names (replace hyphens with underscores)

        safe_client_id = client_id.replace("-", "_")

        # Define table mapping

        table_mapping = {
            "shopify_products": f"{safe_client_id}_shopify_products",
            "shopify_orders": f"{safe_client_id}_shopify_orders",
            "amazon_products": f"{safe_client_id}_amazon_products",
            "amazon_orders": f"{safe_client_id}_amazon_orders",
        }

        # Determine which table to query (now only one table at a time)

        if not platform or not data_type:

            raise HTTPException(
                status_code=400, detail="Both platform and data_type are required"
            )

        table_key = f"{platform.lower()}_{data_type.lower()}"

        if table_key not in [
            "shopify_products",
            "shopify_orders",
            "amazon_products",
            "amazon_orders",
        ]:

            raise HTTPException(
                status_code=400, detail="Invalid platform or data_type combination"
            )

        table_name = table_mapping[table_key]

        logger.info(
            f"🔍 Querying table: {table_name} (page: {page}, size: {page_size}, search: {search})"
        )

        # Columns to exclude from results

        excluded_columns = [
            "id",
            "client_id",
            "product_id",
            "variants",
            "options",
            "images",
            "raw_data",
        ]

        try:

            # Build base query using Supabase client

            query = db_client.table(table_name).select("*", count="exact")

            # Apply search filter if provided

            if search:

                logger.info(f"🔍 Applying search filter for: '{search}'")

                # Define search fields based on table type

                search_fields = []

                if "products" in table_key:

                    # Product tables: search in title, handle, sku, vendor, variant_title, option1, option2, option3

                    search_fields = [
                        "title",
                        "handle",
                        "sku",
                        "vendor",
                        "variant_title",
                        "option1",
                        "option2",
                        "option3",
                    ]

                elif "orders" in table_key:

                    # Order tables: search in order_number, customer_email, financial_status, order_status, source_name, tags

                    search_fields = [
                        "order_number",
                        "customer_email",
                        "financial_status",
                        "order_status",
                        "source_name",
                        "tags",
                        "sales_channel",
                        "marketplace_id",
                    ]

                # Build an OR condition for text search - use proper PostgREST syntax

                search_conditions = []

                for field in search_fields:

                    search_conditions.append(f"{field}.ilike.*{search}*")

                # Apply OR search across multiple fields

                if search_conditions:

                    search_filter = ",".join(search_conditions)

                    logger.info(f"🔍 Search filter: {search_filter}")

                    query = query.or_(search_filter)

            # Get total count first (for pagination)

            count_response = query.execute()

            total_records = (
                count_response.count if count_response.count is not None else 0
            )

            # If search returns no results, fall back to showing all data

            search_fallback = False

            if search and total_records == 0:

                logger.info(
                    f"🔍 Search '{search}' returned no results, falling back to all data"
                )

                search_fallback = True

                # Reset to page 1 when falling back to all data

                page = 1

                # Re-run count query without search filter
<<<<<<< HEAD
                try:
                   fallback_query = db_client.table(table_name).select("*", count='exact')
                   count_response = fallback_query.execute()
                   total_records = count_response.count if count_response.count is not None else 0
                except Exception as fallback_error:
                    logger.error(f"❌ Fallback count query failed: {fallback_error}")
                    total_records = 0
            
=======

                fallback_query = db_client.table(table_name).select("*", count="exact")

                count_response = fallback_query.execute()

                total_records = (
                    count_response.count if count_response.count is not None else 0
                )

>>>>>>> d49bce09
            # Calculate pagination

            offset = (page - 1) * page_size

            total_pages = (
                (total_records + page_size - 1) // page_size if total_records > 0 else 0
            )

            # Build main query with pagination

            main_query = db_client.table(table_name).select("*")

            # Apply search filter again for data query (only if not falling back)

            if search and not search_fallback:

                search_conditions = []

                if "products" in table_key:

                    search_fields = [
                        "title",
                        "handle",
                        "sku",
                        "vendor",
                        "variant_title",
                        "option1",
                        "option2",
                        "option3",
                    ]

                elif "orders" in table_key:

                    search_fields = [
                        "order_number",
                        "customer_email",
                        "financial_status",
                        "order_status",
                        "source_name",
                        "tags",
                        "sales_channel",
                        "marketplace_id",
                    ]

                for field in search_fields:

                    search_conditions.append(f"{field}.ilike.*{search}*")

                if search_conditions:

                    search_filter = ",".join(search_conditions)

                    main_query = main_query.or_(search_filter)

            # Apply pagination and ordering

            main_query = main_query.order("processed_at", desc=True).range(
                offset, offset + page_size - 1
            )

            logger.info(
                f"🔍 Querying table {table_name} with offset {offset}, limit {page_size}"
            )

            response = main_query.execute()

            if response.data:

                # Filter out excluded columns

                filtered_data = []

                all_columns = list(response.data[0].keys()) if response.data else []

                allowed_columns = [
                    col for col in all_columns if col not in excluded_columns
                ]

                for row in response.data:

                    filtered_row = {
                        col: row[col] for col in allowed_columns if col in row
                    }

                    filtered_data.append(filtered_row)

                result_data = {
                    "client_id": client_id,
                    "table_key": table_key,
                    "display_name": table_key.replace("_", " ").title(),
                    "table_name": table_name,
                    "platform": table_key.split("_")[0],
                    "data_type": table_key.split("_")[1],
                    "columns": allowed_columns,
                    "data": filtered_data,
                    "pagination": {
                        "current_page": page,
                        "page_size": page_size,
                        "total_records": total_records,
                        "total_pages": total_pages,
                        "has_next": page < total_pages,
                        "has_prev": page > 1,
                    },
                    "search": search,
                    "search_fallback": search_fallback,
                    "message": f"Retrieved {len(filtered_data)} records (page {page} of {total_pages})"
                    + (
                        f" - No results found for '{search}', showing all data"
                        if search_fallback
                        else ""
                    ),
                }

                logger.info(
                    f"✅ Retrieved {len(filtered_data)} records from {table_name} (page {page}/{total_pages}, total: {total_records})"
                )

                return result_data

            else:

                logger.warning(f"⚠️ No data found in table {table_name}")

                return {
                    "client_id": client_id,
                    "table_key": table_key,
                    "display_name": table_key.replace("_", " ").title(),
                    "message": "No data found in this table",
                    "data": [],
                    "columns": [],
                    "pagination": {
                        "current_page": 1,
                        "page_size": page_size,
                        "total_records": 0,
                        "total_pages": 0,
                        "has_next": False,
                        "has_prev": False,
                    },
                }

        except Exception as table_error:

            logger.error(f"❌ Failed to query table {table_name}: {table_error}")

            raise HTTPException(
                status_code=500,
                detail=f"Failed to query table {table_name}: {str(table_error)}",
            )

    except Exception as e:

        logger.error(f"❌ Raw data retrieval failed: {e}")

        raise HTTPException(
            status_code=500, detail=f"Raw data retrieval failed: {str(e)}"
        )


# ==================== PERSONALIZED DASHBOARD ENDPOINTS ====================


@app.post("/api/dashboard/generate", response_model=DashboardGenerationResponse)
async def generate_dashboard(
    request: DashboardGenerationRequest, token: str = Depends(security)
):
    """Generate a personalized dashboard for the authenticated client"""

    try:

        # Verify client token

        token_data = verify_token(token.credentials)

        # Import dashboard orchestrator

        from dashboard_orchestrator import dashboard_orchestrator

        # Generate dashboard using the legacy method for compatibility

        result = await dashboard_orchestrator.generate_dashboard(
            client_id=token_data.client_id, force_regenerate=request.force_regenerate
        )

        logger.info(
            f"✅ Dashboard generation completed for client {token_data.client_id}"
        )

        return result

    except HTTPException:

        raise

    except Exception as e:

        logger.error(f"❌ Dashboard generation failed: {e}")

        raise HTTPException(
            status_code=500, detail=f"Dashboard generation failed: {str(e)}"
        )


@app.post("/api/dashboard/generate-template")
async def generate_template_dashboard(
    template_type: str, force_regenerate: bool = False, token: str = Depends(security)
):
    """Generate a simple template-based dashboard - just return client data"""

    try:

        # Verify client token

        token_data = verify_token(token.credentials)

        client_id = str(token_data.client_id)

        logger.info(
            f"🎨 Getting data for {template_type} dashboard for client {client_id}"
        )

        # Get client data - NO LIMIT for complete data processing from database

        db_client = get_admin_client()

        if not db_client:

            raise HTTPException(status_code=503, detail="Database not configured")

        # Get client data - NO LIMIT for complete data processing

        data_response = (
            db_client.table("client_data")
            .select("data")
            .eq("client_id", client_id)
            .execute()
        )

        client_data = []

        if data_response.data:

            for record in data_response.data:

                try:

                    if isinstance(record["data"], dict):

                        client_data.append(record["data"])

                    elif isinstance(record["data"], str):

                        import json

                        client_data.append(json.loads(record["data"]))

                except:

                    continue

        # Get data columns for analysis

        data_columns = []

        if client_data:

            data_columns = list(client_data[0].keys())

        logger.info(
            f"✅ Found {len(client_data)} records with {len(data_columns)} columns for {template_type}"
        )

        return {
            "success": True,
            "template_type": template_type,
            "client_data": client_data,
            "data_columns": data_columns,
            "total_records": len(client_data),
            "message": f"Data retrieved for {template_type} template",
        }

    except HTTPException:

        raise

    except Exception as e:

        logger.error(f"❌ Template data retrieval failed: {e}")

        raise HTTPException(
            status_code=500, detail=f"Template data retrieval failed: {str(e)}"
        )


@app.get("/api/dashboard/templates")
async def get_available_templates(token: str = Depends(security)):
    """Get available dashboard templates for the authenticated client"""

    try:

        # Verify client token

        token_data = verify_token(token.credentials)

        client_id = str(token_data.client_id)

        logger.info(f"📋 Getting available templates for client {client_id}")

        # Get client data - NO LIMIT for complete data processing to determine best templates

        db_client = get_admin_client()

        if not db_client:

            raise HTTPException(status_code=503, detail="Database not configured")

        # Get client data - NO LIMIT for complete data processing columns - get all data to analyze complete schema

        data_response = (
            db_client.table("client_data")
            .select("data")
            .eq("client_id", client_id)
            .execute()
        )

        data_columns = []

        if data_response.data:

            try:

                sample_data = data_response.data[0]["data"]

                if isinstance(sample_data, dict):

                    data_columns = list(sample_data.keys())

                elif isinstance(sample_data, str):

                    import json

                    parsed_data = json.loads(sample_data)

                    data_columns = list(parsed_data.keys())

            except:

                pass

        # Import dashboard orchestrator to get templates

        from dashboard_orchestrator import dashboard_orchestrator

        # Get available templates

        available_templates = dashboard_orchestrator.get_available_templates()

        # Get recommended template

        recommended_template = dashboard_orchestrator.detect_recommended_template(
            data_columns, business_context=None
        )

        logger.info(
            f"✅ Found {len(available_templates)} templates, recommended: {recommended_template}"
        )

        return {
            "available_templates": available_templates,
            "recommended_template": recommended_template,
            "client_data_columns": data_columns,
            "total_templates": len(available_templates),
        }

    except HTTPException:

        raise

    except Exception as e:

        logger.error(f"❌ Failed to get available templates: {e}")

        raise HTTPException(
            status_code=500, detail=f"Failed to get available templates: {str(e)}"
        )


@app.get("/api/dashboard/config")
async def get_dashboard_config(token: str = Depends(security)):
    """Get dashboard configuration for the authenticated client"""

    try:

        # Verify client token

        token_data = verify_token(token.credentials)

        client_id = str(token_data.client_id)

        logger.info(f"🔍 Getting dashboard config for client {client_id}")

        db_client = get_admin_client()

        if not db_client:

            raise HTTPException(status_code=503, detail="Database not configured")

        # Get dashboard configuration

        response = (
            db_client.table("client_dashboard_configs")
            .select("*")
            .eq("client_id", client_id)
            .execute()
        )

        if not response.data:

            # No dashboard config found

            logger.warning(f"❌ No dashboard config found for client {client_id}")

            raise HTTPException(
                status_code=404,
                detail="Dashboard config not found. Please generate your dashboard first.",
            )

        config_record = response.data[0]

        dashboard_config = config_record["dashboard_config"]

        logger.info(f"✅ Dashboard config found for client {client_id}")

        logger.info(
            f"📊 Config has {len(dashboard_config.get('chart_widgets', []))} charts"
        )

        # Return the dashboard config directly (not wrapped in another object)

        return dashboard_config

    except HTTPException:

        raise

    except Exception as e:

        logger.error(f"❌ Failed to get dashboard config: {e}")

        raise HTTPException(
            status_code=500, detail=f"Failed to get dashboard config: {str(e)}"
        )


@app.get("/api/dashboard/component-data")
async def get_component_filtered_data(
    component_type: str,
    platform: str = "combined",
    start_date: Optional[str] = None,
    end_date: Optional[str] = None,
    token: str = Depends(security),
):
    """Get filtered data for specific dashboard components based on date range and platform"""

    try:

        # Verify client token

        token_data = verify_token(token.credentials)

        client_id = str(token_data.client_id)

        logger.info(
            f"🎯 Component data request: {component_type} for client {client_id} (platform: {platform}, dates: {start_date} to {end_date})"
        )

        # Validate component type

        valid_components = [
            "total_sales",
            "inventory_turnover",
            "days_of_stock",
            "inventory_levels",
            "units_sold",
            "historical_comparison",
            "low_stock_alerts",
            "overstock_alerts",
            "sales_performance",
        ]

        if component_type not in valid_components:

            raise HTTPException(
                status_code=400,
                detail=f"Invalid component type. Must be one of: {', '.join(valid_components)}",
            )

        # Validate platform

        valid_platforms = ["shopify", "amazon", "combined"]

        if platform not in valid_platforms:

            raise HTTPException(
                status_code=400,
                detail=f"Invalid platform. Must be one of: {', '.join(valid_platforms)}",
            )

        # Import component data manager

        from component_data_functions import component_data_manager

        # 🗄️ CHECK FOR CACHED DATA ONLY IF NO DATE FILTERING

        if not start_date and not end_date:

            logger.info(
                f"🔍 No date filtering - checking for cached inventory-analytics data for client {client_id}"
            )

            # Try to get cached response from the main inventory-analytics endpoint

            main_endpoint_url = "/api/dashboard/inventory-analytics"

            main_cache_params = {
                "fast_mode": True,
                "platform": platform if platform != "combined" else "shopify",
            }

            cached_main_response = await get_cached_response(
                client_id, main_endpoint_url, main_cache_params
            )

            if cached_main_response:

                logger.info(
                    f"🗄️ Using cached inventory-analytics data (no date filtering needed)"
                )

                # Extract component data from cached inventory analytics

                inventory_analytics = cached_main_response.get(
                    "inventory_analytics", {}
                )

                platforms_data = inventory_analytics.get("platforms", {})

                if component_type == "total_sales":

                    if platform == "combined":

                        shopify_sales = platforms_data.get("shopify", {}).get(
                            "sales_kpis", {}
                        )

                        amazon_sales = platforms_data.get("amazon", {}).get(
                            "sales_kpis", {}
                        )

                        component_data = {
                            "shopify": shopify_sales,
                            "amazon": amazon_sales,
                            "combined": {
                                "total_revenue": (
                                    shopify_sales.get("total_sales_30_days", {}).get(
                                        "revenue", 0
                                    )
                                    + amazon_sales.get("total_sales_30_days", {}).get(
                                        "revenue", 0
                                    )
                                ),
                                "total_orders": (
                                    shopify_sales.get("total_sales_30_days", {}).get(
                                        "orders", 0
                                    )
                                    + amazon_sales.get("total_sales_30_days", {}).get(
                                        "orders", 0
                                    )
                                ),
                            },
                        }

                    else:

                        component_data = platforms_data.get(platform, {}).get(
                            "sales_kpis", {}
                        )

                else:

                    # For other component types, extract accordingly

                    platform_data = platforms_data.get(
                        platform if platform != "combined" else "shopify", {}
                    )

                    component_data = platform_data

                response_data = {
                    "success": True,
                    "client_id": client_id,
                    "component_type": component_type,
                    "platform": platform,
                    "date_range": {"start_date": start_date, "end_date": end_date},
                    "data": component_data,
                    "timestamp": datetime.now().isoformat(),
                    "cached": True,
                    "cache_source": "inventory_analytics",
                }

                logger.info(
                    f"✅ Component data from cached inventory-analytics for {component_type} - {platform}"
                )

                return response_data

        # 🎯 DATE FILTERING OR NO CACHE: Use component-specific database queries

        logger.info(
            f"🎯 Date filtering requested OR no cache - using component-specific database queries"
        )

        component_data = {}

        if component_type == "total_sales":

            component_data = await component_data_manager.get_total_sales_data(
                client_id, platform, start_date, end_date
            )

        elif component_type == "inventory_turnover":

            component_data = await component_data_manager.get_inventory_turnover_data(
                client_id, platform, start_date, end_date
            )

        elif component_type == "days_of_stock":

            component_data = await component_data_manager.get_days_of_stock_data(
                client_id, platform, start_date, end_date
            )

        elif component_type == "inventory_levels":

            component_data = await component_data_manager.get_inventory_levels_data(
                client_id, platform, start_date, end_date
            )

        elif component_type == "units_sold":

            # Use the dedicated units sold function for proper chart data

            units_data = await component_data_manager.get_units_sold_data(
                client_id, platform, start_date, end_date
            )

            # Format the response to match frontend expectations

            if platform == "combined":

                combined_data = units_data.get("combined", {})

                component_data = {
                    "total_units_sold": combined_data.get("total_units_sold", 0),
                    "units_sold_chart": combined_data.get("units_sold_chart", []),
                    "sales_data": units_data,
                    "period_info": {"start_date": start_date, "end_date": end_date},
                }

            else:

                platform_data = units_data.get(platform, {})

                component_data = {
                    "total_units_sold": platform_data.get("total_units_sold", 0),
                    "units_sold_chart": platform_data.get("units_sold_chart", []),
                    "sales_data": {platform: platform_data},
                    "period_info": {"start_date": start_date, "end_date": end_date},
                }

        elif component_type == "historical_comparison":

            # Historical comparison with real period-over-period analysis

            component_data = (
                await component_data_manager.get_historical_comparison_data(
                    client_id, platform, start_date, end_date
                )
            )

        elif component_type in [
            "low_stock_alerts",
            "overstock_alerts",
            "sales_performance",
        ]:

            # For alerts, use days of stock data to determine alert conditions

            stock_data = await component_data_manager.get_days_of_stock_data(
                client_id, platform, start_date, end_date
            )

            alerts = []

            if (
                component_type == "low_stock_alerts"
                and stock_data.get("low_stock_count", 0) > 0
            ):

                alerts.append(
                    {
                        "type": "low_stock",
                        "severity": "warning",
                        "message": f"Low stock detected - {stock_data.get('avg_days_of_stock', 0)} days remaining",
                        "affected_items": stock_data.get("low_stock_count", 0),
                    }
                )

            elif (
                component_type == "overstock_alerts"
                and stock_data.get("overstock_count", 0) > 0
            ):

                alerts.append(
                    {
                        "type": "overstock",
                        "severity": "info",
                        "message": f"Overstock detected - {stock_data.get('avg_days_of_stock', 0)} days of inventory",
                        "affected_items": stock_data.get("overstock_count", 0),
                    }
                )

            elif component_type == "sales_performance":

                # Get sales data for performance alerts

                sales_data = await component_data_manager.get_total_sales_data(
                    client_id, platform, start_date, end_date
                )

                if platform != "combined":

                    growth_rate = (
                        sales_data.get(platform, {})
                        .get("sales_comparison", {})
                        .get("growth_rate", 0)
                    )

                    if growth_rate < -10:  # Declining sales

                        alerts.append(
                            {
                                "type": "sales_performance",
                                "severity": "warning",
                                "message": f"Sales declining by {abs(growth_rate):.1f}%",
                                "growth_rate": growth_rate,
                            }
                        )

            component_data = {"alerts": alerts}

        # Check for errors in component data

        if isinstance(component_data, dict) and component_data.get("error"):

            raise HTTPException(
                status_code=500,
                detail=f"Component query failed: {component_data['error']}",
            )

        response_data = {
            "success": True,
            "client_id": client_id,
            "component_type": component_type,
            "platform": platform,
            "date_range": {"start_date": start_date, "end_date": end_date},
            "data": component_data,
            "timestamp": datetime.now().isoformat(),
            "cached": False,
            "cache_source": "component_specific_database_query",
        }

        logger.info(
            f"✅ Component data retrieved with component-specific database queries for {component_type} - {platform} (date filtering: {start_date} to {end_date})"
        )

        return response_data

    except HTTPException:

        raise

    except Exception as e:

        logger.error(f"❌ Error in component data endpoint: {str(e)}")

        raise HTTPException(
            status_code=500, detail=f"Failed to get component data: {str(e)}"
        )


# Helper function for date filtering client data


async def get_cached_analysis_by_data_snapshot(
    client_id: str,
    start_date: Optional[str] = None,
    end_date: Optional[str] = None,
    dashboard_type: str = "metrics",
) -> Optional[Dict[str, Any]]:
    """Get cached LLM analysis based on data snapshot timeline"""

    try:

        from llm_cache_manager import llm_cache_manager

        # Parse date range

        start_dt = datetime.fromisoformat(start_date) if start_date else None

        end_dt = datetime.fromisoformat(end_date) if end_date else None

        if not start_dt and not end_dt:

            # No date filter - get most recent analysis

            return await llm_cache_manager.get_most_recent_analysis(
                client_id, dashboard_type
            )

        # Find data snapshot that was current during the requested date range

        data_snapshot_date = await llm_cache_manager.get_data_snapshot_for_period(
            client_id, start_date, end_date
        )

        if data_snapshot_date:

            # Get cached analysis for that data snapshot

            cached_analysis = await llm_cache_manager.get_analysis_by_snapshot_date(
                client_id, data_snapshot_date, dashboard_type
            )

            if cached_analysis:

                logger.info(
                    f"📅 Found cached analysis for data snapshot {data_snapshot_date} (requested period: {start_date} to {end_date})"
                )

                return cached_analysis

        logger.info(
            f"📅 No cached analysis found for period {start_date} to {end_date}"
        )

        return None

    except Exception as e:

        logger.warning(f"⚠️ Failed to get cached analysis by snapshot: {e}")

        return None


def get_client_data_update_date(client_data: Dict[str, Any]) -> str:
    """Extract or generate the data update timestamp for this client data"""

    # Check for explicit data update timestamp

    data_updated = (
        client_data.get("data_updated_at")
        or client_data.get("last_updated")
        or client_data.get("retrieved_at")
        or client_data.get("snapshot_date")
    )

    if data_updated:

        return str(data_updated)

    # Fallback: Use current timestamp (data is being updated now)

    current_time = datetime.now().isoformat()

    logger.info(
        f"📅 No explicit data update timestamp found, using current time: {current_time}"
    )

    return current_time


@app.get("/api/dashboard/metrics")
async def get_dashboard_metrics(
    token: str = Depends(security),
    fast_mode: bool = True,  # DEFAULT TO FAST MODE TO PREVENT TIMEOUTS
    force_llm: bool = False,  # Only use LLM if explicitly requested
    start_date: Optional[str] = None,  # Date filtering support
    end_date: Optional[str] = None,  # Date filtering support
    preset: Optional[
        str
    ] = None,  # Presets: today, yesterday, last_7_days, last_30_days, this_month, last_month
):
    """Get dashboard metrics - OPTIMIZED for speed, uses cache by default"""

    try:

        # Verify client token

        token_data = verify_token(token.credentials)

        client_id = str(token_data.client_id)

        # Get client data - NO LIMIT for complete data processing and extract LLM insights directly

        from ai_analyzer import ai_analyzer

        from dashboard_orchestrator import dashboard_orchestrator

        from llm_cache_manager import llm_cache_manager

        # Resolve preset into date range if provided and explicit range not present

        if preset and not (start_date or end_date):

            from datetime import datetime, timedelta

            today = datetime.utcnow().date()

            if preset == "today":

                start_date = today.isoformat()

                end_date = today.isoformat()

            elif preset == "yesterday":

                y = (today - timedelta(days=1)).isoformat()

                start_date = y

                end_date = y

            elif preset == "last_7_days":

                start_date = (today - timedelta(days=6)).isoformat()

                end_date = today.isoformat()

            elif preset == "last_30_days":

                start_date = (today - timedelta(days=29)).isoformat()

                end_date = today.isoformat()

            elif preset == "this_month":

                start_date = today.replace(day=1).isoformat()

                end_date = today.isoformat()

            elif preset == "last_month":

                first_this = today.replace(day=1)

                last_month_end = first_this - timedelta(days=1)

                start_date = last_month_end.replace(day=1).isoformat()

                end_date = last_month_end.isoformat()

        # Get client data with optional date range for full, correct analysis

        client_data = await ai_analyzer.get_client_data_optimized(
            client_id, start_date=start_date, end_date=end_date
        )

        if not client_data:

            raise HTTPException(status_code=404, detail="No data found for this client")

        # If range requested, attempt to serve from daily cache

        if start_date and end_date:

            logger.info(f"📅 Attempting cache for period: {start_date} to {end_date}")

            try:

                # Single-day request: return the day's cached analysis directly

                if start_date == end_date:

                    daily_entries = await llm_cache_manager.get_daily_latest_in_range(
                        client_id, start_date, end_date, "metrics"
                    )

                    if daily_entries:

                        d = daily_entries[0]

                        llm_resp = d.get("llm_response", {})

                        analysis = (
                            llm_resp.get("llm_analysis")
                            if isinstance(llm_resp, dict)
                            else llm_resp
                        )

                        return {
                            "client_id": client_id,
                            "data_type": client_data.get("data_type", "unknown"),
                            "schema_type": client_data.get("schema", {}).get(
                                "type", "unknown"
                            ),
                            "total_records": len(client_data.get("data", [])),
                            "llm_analysis": analysis,
                            "cached": True,
                            "response_time": "instant",
                        }

                # Multi-day range: return a timeline series

                daily_entries = await llm_cache_manager.get_daily_latest_in_range(
                    client_id, start_date, end_date, "metrics"
                )

                if daily_entries:

                    timeline = []

                    for d in daily_entries:

                        llm_resp = d.get("llm_response", {})

                        analysis = (
                            llm_resp.get("llm_analysis")
                            if isinstance(llm_resp, dict)
                            else None
                        )

                        timeline.append(
                            {
                                "date": d.get("created_at", "")[
                                    :10
                                ],  # Use created_at instead of analysis_date
                                "llm_analysis": analysis or llm_resp,
                                "total_records": d.get("total_records"),
                            }
                        )

                    return {
                        "client_id": client_id,
                        "data_type": client_data.get("data_type", "unknown"),
                        "schema_type": client_data.get("schema", {}).get(
                            "type", "unknown"
                        ),
                        "total_records": len(client_data.get("data", [])),
                        "llm_analysis": {"timeline": timeline},
                        "cached": True,
                        "response_time": "instant",
                    }

            except Exception as e:

                logger.info(f"ℹ️ Range cache not available; will compute fresh: {e}")

        # 🚀 PRIORITY 1: Check cache first for maximum speed (instant response)

        if not force_llm:

            cached_insights = await llm_cache_manager.get_cached_llm_response(
                client_id, client_data, "metrics"
            )

            if cached_insights:

                logger.info(f"⚡ CACHE HIT: Instant response for client {client_id}")

                return {
                    "client_id": client_id,
                    "data_type": client_data.get("data_type", "unknown"),
                    "schema_type": client_data.get("schema", {}).get("type", "unknown"),
                    "total_records": len(client_data.get("data", [])),
                    "llm_analysis": cached_insights,
                    "cached": True,
                    "response_time": "instant",
                    "fast_mode": fast_mode,
                }

        # Only clear cache if explicitly requested to regenerate

        if force_llm:

            await llm_cache_manager.invalidate_cache(client_id, "metrics")

            logger.info(f"🗑️ Cleared cache for fresh analysis - client {client_id}")

        # ALWAYS use LLM analysis for main dashboard - no fallbacks

        logger.info(
            f"🏠 Generating MAIN dashboard with LLM analysis for client {client_id}"
        )

        try:

            # Add timeout to prevent hanging for more than 55 seconds

            import asyncio

            insights = await asyncio.wait_for(
                dashboard_orchestrator._extract_main_dashboard_insights(client_data),
                timeout=355.0,  # 55 second timeout to stay under 60s frontend timeout
            )

            logger.info(
                f"✅ Main dashboard LLM analysis successful for client {client_id}"
            )

            # 💾 CRITICAL: Store in cache for future requests with data snapshot date

            data_snapshot_date = get_client_data_update_date(client_data)

            try:

                cache_success = await llm_cache_manager.store_cached_llm_response(
                    client_id, client_data, insights, "metrics", data_snapshot_date
                )

                if cache_success:

                    logger.info(
                        f"💾 Cached MAIN dashboard response for client {client_id}"
                    )

                else:

                    logger.warning(
                        f"⚠️ Failed to cache MAIN dashboard response for client {client_id}"
                    )

            except Exception as cache_error:

                logger.error(f"❌ Cache storage error (non-blocking): {cache_error}")

                # Continue with response even if cache fails

        except asyncio.TimeoutError:

            logger.error(
                f"⏰ Main dashboard LLM analysis timed out for client {client_id}"
            )

            raise HTTPException(
                status_code=408,
                detail="Dashboard analysis timed out. Please try again or enable fast_mode.",
            )

        except Exception as llm_error:

            logger.error(
                f"❌ Main dashboard LLM analysis failed for client {client_id}: {llm_error}"
            )

            raise HTTPException(
                status_code=500,
                detail=f"Main dashboard analysis failed: {str(llm_error)}",
            )

        # Return the exact same format as /api/test-llm-analysis

        return {
            "client_id": client_id,
            "data_type": client_data.get("data_type", "unknown"),
            "schema_type": client_data.get("schema", {}).get("type", "unknown"),
            "total_records": len(client_data.get("data", [])),
            "llm_analysis": insights,
            "cached": False,
            "fast_mode": fast_mode,
        }

    except HTTPException:

        raise

    except Exception as e:

        logger.error(f"❌ Failed to get dashboard metrics: {e}")

        return {"error": f"Failed to get dashboard metrics: {str(e)}"}


@app.get("/api/test-simple")
async def test_simple():
    """Simple test endpoint"""

    return {"message": "Simple test works", "status": "ok"}


# ==================== SKU INVENTORY PAGINATION ENDPOINTS ====================


@app.get("/api/dashboard/sku-inventory")
async def get_paginated_sku_inventory(
    token: str = Depends(security),
    page: int = 1,
    page_size: int = 50,
    use_cache: bool = True,
    force_refresh: bool = False,
    platform: str = "shopify",
    background_tasks: BackgroundTasks = BackgroundTasks(),
):
    """⚡ INSTANT SKU LIST - Return cached data immediately, refresh in background"""

    try:

        # Verify client token

        token_data = verify_token(token.credentials)

        client_id = str(token_data.client_id)
<<<<<<< HEAD
        
        logger.info(f"⚡ INSTANT SKU request for {client_id} (page={page}, platform={platform}) - NO WAITING!")
        
        # ALWAYS try cache first since real-time analysis is disabled
        try:
            from sku_cache_manager import get_sku_cache_manager
            cache_manager = get_sku_cache_manager(get_admin_client())
            cache_key = f"{client_id}_{platform}"
            
            cached_result = await cache_manager.get_cached_skus(cache_key, page, page_size)
            if cached_result.get("success"):
                logger.info(f"⚡ INSTANT RESPONSE: Using cached SKUs for {platform}")
                return cached_result
                
        except Exception as e:
            logger.warning(f"⚠️ SKU cache check failed: {e}")
        
        # If no cache found, return message about cron job
        logger.info(f"📦 No cache found for {client_id} (platform={platform}) - SKU analysis runs via cron job every 8 hours")
        
        # Cache-only mode: Return message that analysis is scheduled
        return {
            "success": False,
            "cached": False,
            "message": "SKU analysis data not available. Analysis runs automatically every 8 hours via background job.",
            "note": "To manually trigger analysis, contact administrator",
            "next_scheduled_analysis": "Analysis runs every 8 hours",
                            "pagination": {
                                "current_page": page,
                                "page_size": page_size,
                "total_count": 0,
                "total_pages": 0,
                "has_next": False,
                "has_previous": False
            }
=======

        logger.info(
            f"⚡ INSTANT SKU request for {client_id} (page={page}, platform={platform}) - NO WAITING!"
        )

        # Try cache first for INSTANT response

        if use_cache and not force_refresh:

            try:

                from sku_cache_manager import get_sku_cache_manager

                cache_manager = get_sku_cache_manager(get_admin_client())

                cache_key = f"{client_id}_{platform}"

                cached_result = await cache_manager.get_cached_skus(
                    cache_key, page, page_size
                )

                if cached_result.get("success"):

                    logger.info(
                        f"⚡ INSTANT RESPONSE: Using cached SKUs for {platform}"
                    )

                    # Start background refresh for next time

                    background_tasks.add_task(
                        refresh_sku_background, client_id, platform, page, page_size
                    )

                    return cached_result

            except Exception as e:

                logger.warning(f"⚠️ SKU cache check failed: {e}")

        logger.info(
            f"📦 Generating fresh SKU list for {client_id} (platform={platform})"
        )

        # 🔥 FIXED: Allow large page sizes to show ALL data as requested

        if page < 1:

            page = 1

        if page_size < 1:

            page_size = 50  # Default fallback

        elif page_size > 5000:  # Reasonable maximum to prevent memory issues

            page_size = 5000

        logger.info(
            f"📊 SKU Request: page={page}, page_size={page_size}, platform={platform}"
        )

        # Use dashboard inventory analyzer with caching

        from dashboard_inventory_analyzer import dashboard_inventory_analyzer

        # Get data using organized tables

        db_client = get_admin_client()

        if not db_client:

            raise HTTPException(status_code=503, detail="Database not configured")

        # Get data efficiently based on platform

        if platform.lower() == "shopify":

            shopify_data = await dashboard_inventory_analyzer._get_shopify_data(
                client_id
            )

            amazon_data = {"products": [], "orders": []}

        elif platform.lower() == "amazon":

            amazon_data = await dashboard_inventory_analyzer._get_amazon_data(client_id)

            shopify_data = {"products": [], "orders": []}

        else:

            # For backward compatibility, get both if platform is invalid

            shopify_data = await dashboard_inventory_analyzer._get_shopify_data(
                client_id
            )

            amazon_data = await dashboard_inventory_analyzer._get_amazon_data(client_id)

        # Check if we have any organized data, if not, try legacy approach

        total_organized_records = len(shopify_data.get("products", [])) + len(
            amazon_data.get("products", [])
        )

        if total_organized_records == 0:

            logger.info(
                f"📋 No organized data found for client {client_id}, trying legacy SKU extraction"
            )

            # Try to get SKU data from raw client_data (legacy approach)

            try:

                from inventory_analyzer import inventory_analyzer

                # Get raw client data

                response = (
                    db_client.table("client_data")
                    .select("*")
                    .eq("client_id", client_id)
                    .order("created_at", desc=True)
                    .limit(1000)
                    .execute()
                )

                if response.data:

                    client_data_for_legacy = {"client_id": client_id, "data": []}

                    for record in response.data:

                        if record.get("data"):

                            try:

                                if isinstance(record["data"], dict):

                                    parsed_data = record["data"]

                                elif isinstance(record["data"], str):

                                    parsed_data = json.loads(record["data"])

                                else:

                                    continue

                                client_data_for_legacy["data"].append(parsed_data)

                            except:

                                continue

                    # Use legacy analyzer to get SKU data

                    legacy_analytics = inventory_analyzer.analyze_inventory_data(
                        client_data_for_legacy
                    )

                    legacy_skus = legacy_analytics.get("sku_inventory", {}).get(
                        "skus", []
                    )

                    if legacy_skus:

                        logger.info(
                            f"✅ Found {len(legacy_skus)} SKUs from legacy data"
                        )

                        # 🔥 FIXED: Calculate real summary stats from legacy SKU data too!

                        legacy_summary_stats = None

                        if page == 1:

                            total_inventory_value = sum(
                                sku.get("total_value", 0) for sku in legacy_skus
                            )

                            low_stock_count = sum(
                                1
                                for sku in legacy_skus
                                if 0 < sku.get("current_availability", 0) <= 10
                            )

                            out_of_stock_count = sum(
                                1
                                for sku in legacy_skus
                                if sku.get("current_availability", 0) <= 0
                            )

                            overstock_count = sum(
                                1
                                for sku in legacy_skus
                                if sku.get("current_availability", 0) > 100
                            )

                            legacy_summary_stats = {
                                "total_skus": len(legacy_skus),
                                "total_inventory_value": round(
                                    total_inventory_value, 2
                                ),
                                "low_stock_count": low_stock_count,
                                "out_of_stock_count": out_of_stock_count,
                                "overstock_count": overstock_count,
                            }

                            logger.info(
                                f"💰 LEGACY SUMMARY STATS: SKUs: {len(legacy_skus)}, Value: ${total_inventory_value:.2f}, Low Stock: {low_stock_count}, Out of Stock: {out_of_stock_count}"
                            )

                        # Paginate the legacy SKUs

                        start_idx = (page - 1) * page_size

                        end_idx = start_idx + page_size

                        paginated_skus = legacy_skus[start_idx:end_idx]

                        return {
                            "client_id": client_id,
                            "success": True,
                            "sku_inventory": {
                                "skus": paginated_skus,
                                "summary_stats": legacy_summary_stats,
                            },
                            "pagination": {
                                "current_page": page,
                                "page_size": page_size,
                                "total_count": len(legacy_skus),
                                "total_pages": math.ceil(len(legacy_skus) / page_size),
                                "has_next": end_idx < len(legacy_skus),
                                "has_previous": page > 1,
                            },
                            "cached": False,
                            "timestamp": datetime.now().isoformat(),
                            "processing_time": "legacy_conversion",
                            "data_source": "legacy_client_data",
                        }

            except Exception as legacy_error:

                logger.warning(f"⚠️ Legacy SKU extraction failed: {legacy_error}")

        # If force refresh, clear cache first

        if force_refresh:

            from sku_cache_manager import get_sku_cache_manager

            cache_manager = get_sku_cache_manager(db_client)

            await cache_manager.invalidate_cache(client_id)

        # Get paginated SKU data using organized approach

        sku_result = await dashboard_inventory_analyzer.get_sku_list(
            client_id, page, page_size, use_cache, platform
        )

        if not sku_result.get("success"):

            raise HTTPException(
                status_code=500,
                detail=sku_result.get("error", "Failed to get SKU data"),
            )

        # 🔥 FIXED: Calculate summary stats from actual data, not empty cache!

        summary_stats = None

        if page == 1 and sku_result.get("skus"):

            # Calculate real summary stats from the actual SKU data

            skus = sku_result["skus"]

            total_inventory_value = sum(sku.get("total_value", 0) for sku in skus)

            low_stock_count = sum(
                1 for sku in skus if 0 < sku.get("current_availability", 0) <= 10
            )

            out_of_stock_count = sum(
                1 for sku in skus if sku.get("current_availability", 0) <= 0
            )

            overstock_count = sum(
                1 for sku in skus if sku.get("current_availability", 0) > 100
            )

            summary_stats = {
                "total_skus": len(skus),
                "total_inventory_value": round(total_inventory_value, 2),
                "low_stock_count": low_stock_count,
                "out_of_stock_count": out_of_stock_count,
                "overstock_count": overstock_count,
            }

            logger.info(
                f"💰 CALCULATED SUMMARY STATS: SKUs: {len(skus)}, Value: ${total_inventory_value:.2f}, Low Stock: {low_stock_count}, Out of Stock: {out_of_stock_count}"
            )

        return {
            "client_id": client_id,
            "success": True,
            "sku_inventory": {
                "skus": sku_result["skus"],
                "summary_stats": summary_stats,
            },
            "pagination": sku_result["pagination"],
            "cached": sku_result.get("cached", False),
            "timestamp": datetime.now().isoformat(),
            "processing_time": "optimized",
>>>>>>> d49bce09
        }

    except HTTPException:

        raise

    except Exception as e:

        logger.error(f"❌ Error getting paginated SKU inventory: {e}")

        raise HTTPException(
            status_code=500, detail=f"Failed to get SKU inventory: {str(e)}"
        )


# Legacy function (will be removed) - now replaced by cron job
async def refresh_sku_background(client_id: str, platform: str, page: int, page_size: int):
    """Background task to refresh SKU cache - replaced by cron job"""
    logger.info(f"🔄 Background SKU refresh triggered (legacy) - should use cron job instead")

@app.post("/api/admin/trigger-sku-analysis")
async def trigger_sku_analysis_manually(
    token: str = Depends(security),
    client_id_filter: Optional[str] = None,
    platform_filter: Optional[str] = None
):
    """🔧 ADMIN ONLY: Manually trigger SKU analysis for all clients or specific client/platform"""
    try:
        # Verify admin token
        token_data = verify_token(token.credentials)
        
        # TODO: Add admin role check when role system is implemented
        # For now, any authenticated user can trigger (add role check later)
        
        logger.info(f"🔧 Manual SKU analysis triggered by client {token_data.client_id}")
        
        from sku_analysis_cron import SKUAnalysisCronJob
        cron_job = SKUAnalysisCronJob()
        
        if client_id_filter and platform_filter:
            # Refresh specific client and platform
            result = await cron_job.refresh_client_sku_analysis(client_id_filter, platform_filter)
            return {
                "success": True,
                "message": f"SKU analysis triggered for client {client_id_filter} ({platform_filter})",
                "result": result
            }
        elif client_id_filter:
            # Refresh specific client, all platforms
            results = {}
            for platform in ["shopify", "amazon"]:
                results[platform] = await cron_job.refresh_client_sku_analysis(client_id_filter, platform)
        
            return {
            "success": True,
                "message": f"SKU analysis triggered for client {client_id_filter} (all platforms)",
                "results": results
            }
        else:
            # Full analysis for all clients
            results = await cron_job.run_full_analysis()
            return {
                "success": True,
                "message": "Full SKU analysis triggered for all clients",
                "results": results
            }
            
    except Exception as e:
        logger.error(f"❌ Error triggering manual SKU analysis: {e}")
        raise HTTPException(status_code=500, detail=f"Failed to trigger SKU analysis: {str(e)}")

@app.delete("/api/dashboard/sku-cache")
async def clear_sku_cache(token: str = Depends(security)):
    """Clear SKU cache for the authenticated client"""

    try:

        # Verify client token

        token_data = verify_token(token.credentials)

        client_id = str(token_data.client_id)

        db_client = get_admin_client()

        if not db_client:

            raise HTTPException(status_code=503, detail="Database not configured")

        from sku_cache_manager import get_sku_cache_manager

        cache_manager = get_sku_cache_manager(db_client)

        success = await cache_manager.invalidate_cache(client_id)

        if success:

            return {
                "success": True,
                "message": "SKU cache cleared successfully",
                "client_id": client_id,
            }

        else:

            raise HTTPException(status_code=500, detail="Failed to clear cache")

    except HTTPException:

        raise

    except Exception as e:

        logger.error(f"❌ Error clearing SKU cache: {e}")

        raise HTTPException(status_code=500, detail=f"Failed to clear cache: {str(e)}")


@app.get("/api/dashboard/sku-summary")
async def get_sku_summary_stats(token: str = Depends(security)):
    """Get SKU inventory summary statistics quickly"""

    try:

        # Verify client token

        token_data = verify_token(token.credentials)

        client_id = str(token_data.client_id)

        db_client = get_admin_client()

        if not db_client:

            raise HTTPException(status_code=503, detail="Database not configured")

        from sku_cache_manager import get_sku_cache_manager

        cache_manager = get_sku_cache_manager(db_client)

        stats_result = await cache_manager.get_sku_summary_stats(client_id)

        if stats_result.get("success"):

            return {
                "client_id": client_id,
                "success": True,
                "summary_stats": stats_result["summary_stats"],
                "timestamp": datetime.now().isoformat(),
            }

        else:

            # Fallback: calculate from fresh data

            from dashboard_inventory_analyzer import dashboard_inventory_analyzer

            sku_result = await dashboard_inventory_analyzer.get_sku_list(
                client_id, 1, 10000, False  # Get all data without cache
            )

            if sku_result.get("success"):

                skus = sku_result["skus"]

                total_skus = len(skus)

                total_inventory_value = sum(sku.get("total_value", 0) for sku in skus)

                low_stock_count = sum(
                    1 for sku in skus if sku.get("current_availability", 0) < 10
                )

                out_of_stock_count = sum(
                    1 for sku in skus if sku.get("current_availability", 0) <= 0
                )

                overstock_count = sum(
                    1 for sku in skus if sku.get("current_availability", 0) > 100
                )

                return {
                    "client_id": client_id,
                    "success": True,
                    "summary_stats": {
                        "total_skus": total_skus,
                        "total_inventory_value": total_inventory_value,
                        "low_stock_count": low_stock_count,
                        "out_of_stock_count": out_of_stock_count,
                        "overstock_count": overstock_count,
                    },
                    "timestamp": datetime.now().isoformat(),
                    "source": "fresh_calculation",
                }

            else:

                raise HTTPException(
                    status_code=500, detail="Failed to calculate summary stats"
                )

    except HTTPException:

        raise

    except Exception as e:

        logger.error(f"❌ Error getting SKU summary stats: {e}")

        raise HTTPException(
            status_code=500, detail=f"Failed to get summary stats: {str(e)}"
        )


@app.get("/api/dashboard/inventory-analytics")
async def get_inventory_analytics(
    token: str = Depends(security),
    fast_mode: bool = True,
    force_refresh: bool = False,
    platform: str = "shopify",
    start_date: Optional[str] = None,  # Date filtering support
    end_date: Optional[str] = None,  # Date filtering support
    background_tasks: BackgroundTasks = BackgroundTasks(),
):
    """⚡ INSTANT RESPONSE - Return cached data immediately, refresh in background"""

    try:

        # Verify client token

        token_data = verify_token(token.credentials)

        client_id = str(token_data.client_id)

        logger.info(
            f"⚡ INSTANT analytics request for {client_id} ({platform}) - NO WAITING!"
        )

        # Create unique cache key including date range for independent caching

        date_key = f"{start_date or 'no_start'}_{end_date or 'no_end'}"

        task_key = f"{client_id}_{platform}_{date_key}"

        cache_key = f"analytics_{platform}_{date_key}"

        # 🗄️ CHECK DAILY DATABASE CACHE FIRST (if not force_refresh)

        if not force_refresh:

            endpoint_url = "/api/dashboard/inventory-analytics"

            # Cache key should NOT include force_refresh - we want same cache for same data request

            cache_params = {"fast_mode": fast_mode, "platform": platform}

            if start_date:

                cache_params["start_date"] = start_date

            if end_date:

                cache_params["end_date"] = end_date

            # Try to get cached response

            cached_response = await get_cached_response(
                client_id, endpoint_url, cache_params
            )

            if cached_response:

                logger.info(
                    f"🗄️ CACHE HIT: Using database cached response for {client_id}"
                )

                cached_response["cached"] = True

                cached_response["cache_source"] = "persistent_database"

                return cached_response

        with calculation_lock:

            if task_key in active_calculations and not force_refresh:

                logger.info(
                    f"⏳ Calculation in progress for {task_key}, using cached data"
                )

        # Try to return cached data INSTANTLY using existing LLM cache

        try:

            from llm_cache_manager import LLMCacheManager

            cache_manager = LLMCacheManager()

            # Check existing llm_response_cache for instant response with date range

            cache_params = {"platform": platform}

            if start_date:

                cache_params["start_date"] = start_date

            if end_date:

                cache_params["end_date"] = end_date

            cached_analytics = await cache_manager.get_cached_llm_response(
                client_id, cache_params, cache_key
            )

            if cached_analytics and not force_refresh:

                logger.info(
                    f"⚡ INSTANT RESPONSE: Using cached analytics for {platform}"
                )

                # Start background refresh for next time

                background_tasks.add_task(
                    refresh_analytics_background,
                    client_id,
                    platform,
                    fast_mode,
                    start_date,
                    end_date,
                )

                return cached_analytics

        except Exception as e:

            logger.warning(f"⚠️ Cache check failed: {e}")

        logger.info(f"📦 Generating fresh analytics for {client_id} ({platform})")

        # Try organized approach first

        try:

            from organized_inventory_analyzer import organized_inventory_analyzer

            # Check if client has organized tables

            db_client = get_admin_client()

            if not db_client:

                raise HTTPException(status_code=503, detail="Database not configured")

            # Quick check for organized tables (check both Shopify and Amazon)

            shopify_table = f"{client_id.replace('-', '_')}_shopify_products"

            amazon_table = f"{client_id.replace('-', '_')}_amazon_orders"

            has_organized_data = False

            try:

                test_response = (
                    db_client.table(shopify_table).select("id").limit(1).execute()
                )

                has_organized_data = bool(test_response.data)

            except:

                pass

            # Also check for Amazon organized tables

            if not has_organized_data:

                try:

                    test_response = (
                        db_client.table(amazon_table).select("id").limit(1).execute()
                    )

                    has_organized_data = bool(test_response.data)

                    logger.info(
                        f"🛒 Found Amazon organized tables for client {client_id}"
                    )

                except:

                    pass

            if has_organized_data:

                logger.info(f"🚀 Using organized tables for client {client_id}")

                # Use dashboard-focused inventory analyzer

                from dashboard_inventory_analyzer import dashboard_inventory_analyzer

                analytics = await dashboard_inventory_analyzer.get_dashboard_inventory_analytics(
                    client_id, platform, start_date, end_date
                )

                if analytics.get("success"):

                    logger.info(
                        f"✅ Dashboard inventory analytics completed for client {client_id}"
                    )

                    response_data = {
                        "client_id": client_id,
                        "success": True,
                        "message": f"Dashboard analytics from organized data - {analytics.get('data_summary', {}).get('shopify_products', 0) + analytics.get('data_summary', {}).get('amazon_products', 0)} products, {analytics.get('data_summary', {}).get('shopify_orders', 0) + analytics.get('data_summary', {}).get('amazon_orders', 0)} orders (SKU data available via /api/dashboard/sku-inventory)",
                        "timestamp": datetime.now().isoformat(),
                        "data_type": "dashboard_inventory_analytics",
                        "schema_type": "dashboard_inventory_analytics",
                        "total_records": analytics.get("data_summary", {}).get(
                            "total_records", 0
                        ),
                        "inventory_analytics": analytics,
                        "cached": False,
                        "processing_time": "optimized",
                        "data_source": "organized_tables",
                    }

                    # 🗄️ Save response to daily cache

                    endpoint_url = "/api/dashboard/inventory-analytics"

                    cache_params = {"fast_mode": fast_mode, "platform": platform}

                    if start_date:

                        cache_params["start_date"] = start_date

                    if end_date:

                        cache_params["end_date"] = end_date

                    await save_cached_response(
                        client_id, endpoint_url, response_data, cache_params
                    )

                    return response_data

                else:

                    logger.warning(
                        f"⚠️ Dashboard analysis failed, falling back to legacy for client {client_id}"
                    )

            else:

                logger.info(
                    f"📋 No organized tables found, using legacy approach for client {client_id}"
                )

        except Exception as organized_error:

            logger.warning(
                f"⚠️ Organized approach failed: {organized_error}, falling back to legacy"
            )

        # Fallback to legacy approach

        logger.info(f"📊 Using legacy JSON parsing for client {client_id}")

        # Get client data for legacy analysis

        try:

            # Get client's data from database

            response = (
                db_client.table("client_data")
                .select("*")
                .eq("client_id", client_id)
                .order("created_at", desc=True)
                .limit(1000)
                .execute()
            )

            # Prepare client data structure for analysis

            client_data = {"client_id": client_id, "data": []}

            if response.data:

                for record in response.data:

                    if record.get("data"):

                        try:

                            # Handle both string and dict data from database

                            if isinstance(record["data"], dict):

                                parsed_data = record["data"]

                            elif isinstance(record["data"], str):

                                parsed_data = json.loads(record["data"])

                            else:

                                continue

                            # Add source metadata to each record

                            enhanced_data = {
                                **parsed_data,
                                "_source_type": record.get("source_type", "upload"),
                                "_source_file": record.get(
                                    "source_file", "manual_upload"
                                ),
                                "_record_id": record.get("id", "unknown"),
                            }

                            client_data["data"].append(enhanced_data)

                        except json.JSONDecodeError:

                            logger.warning(
                                f"⚠️  Failed to parse data for record {record.get('id', 'unknown')}"
                            )

                            continue

            logger.info(
                f"📊 Loaded {len(client_data['data'])} data records for inventory analysis"
            )

            # Debug: Show sample of raw data structure

            if client_data["data"]:

                sample_record = client_data["data"][0]

                logger.info(f"🔍 Sample raw record keys: {list(sample_record.keys())}")

                # Show sample values to understand the data structure

                for key, value in list(sample_record.items())[:10]:

                    logger.info(f"  {key}: {type(value).__name__} = {str(value)[:100]}")

            # ⚡ HANDLE MULTI-PLATFORM REQUEST for legacy data

            if platform.lower() == "all":

                logger.info(
                    f"🔄 Processing MULTI-PLATFORM legacy request for {client_id}"
                )

                # Separate data by platform

                shopify_data = {"client_id": client_id, "data": []}

                amazon_data = {"client_id": client_id, "data": []}

                for record in client_data["data"]:

                    record_platform = record.get("platform", "").lower()

                    if record_platform == "shopify":

                        shopify_data["data"].append(record)

                    elif record_platform == "amazon":

                        amazon_data["data"].append(record)

                    # Skip records without platform info

                # Analyze each platform separately

                shopify_analytics = (
                    inventory_analyzer.analyze_inventory_data(shopify_data)
                    if shopify_data["data"]
                    else {}
                )

                amazon_analytics = (
                    inventory_analyzer.analyze_inventory_data(amazon_data)
                    if amazon_data["data"]
                    else {}
                )

                combined_analytics = inventory_analyzer.analyze_inventory_data(
                    client_data
                )  # All data together

                # Create multi-platform response structure

                multi_platform_analytics = {
                    "success": True,
                    "timestamp": datetime.now().isoformat(),
                    "client_id": client_id,
                    "platform": "all",
                    "platforms": {
                        "shopify": {
                            "sales_kpis": shopify_analytics.get("sales_kpis", {}),
                            "trend_analysis": shopify_analytics.get(
                                "trend_analysis", {}
                            ),
                            "alerts_summary": shopify_analytics.get(
                                "alerts_summary", {}
                            ),
                            "data_summary": shopify_analytics.get("data_summary", {}),
                        },
                        "amazon": {
                            "sales_kpis": amazon_analytics.get("sales_kpis", {}),
                            "trend_analysis": amazon_analytics.get(
                                "trend_analysis", {}
                            ),
                            "alerts_summary": amazon_analytics.get(
                                "alerts_summary", {}
                            ),
                            "data_summary": amazon_analytics.get("data_summary", {}),
                        },
                        "combined": {
                            "sales_kpis": combined_analytics.get("sales_kpis", {}),
                            "trend_analysis": combined_analytics.get(
                                "trend_analysis", {}
                            ),
                            "alerts_summary": combined_analytics.get(
                                "alerts_summary", {}
                            ),
                            "data_summary": combined_analytics.get("data_summary", {}),
                        },
                    },
                }

                response_data = {
                    "client_id": client_id,
                    "success": True,
                    "message": f"Multi-platform analysis: {len(shopify_data['data'])} Shopify + {len(amazon_data['data'])} Amazon records",
                    "timestamp": datetime.now().isoformat(),
                    "data_type": "dashboard_inventory_analytics",
                    "schema_type": "dashboard_inventory_analytics",
                    "total_records": len(client_data["data"]),
                    "inventory_analytics": multi_platform_analytics,
                    "cached": False,
                    "processing_time": "real-time",
                    "data_source": "legacy_multi_platform",
                }

                # 🗄️ Save response to daily cache

                endpoint_url = "/api/dashboard/inventory-analytics"

                cache_params = {"fast_mode": fast_mode, "platform": platform}

                if start_date:

                    cache_params["start_date"] = start_date

                if end_date:

                    cache_params["end_date"] = end_date

                await save_cached_response(
                    client_id, endpoint_url, response_data, cache_params
                )

                return response_data

            # Use dashboard structure even for legacy data (single platform)

            try:

                from dashboard_inventory_analyzer import dashboard_inventory_analyzer

                # Transform legacy data into dashboard format

                legacy_analytics = inventory_analyzer.analyze_inventory_data(
                    client_data
                )

                # Convert legacy structure to dashboard structure

                dashboard_analytics = {
                    "success": True,
                    "timestamp": datetime.now().isoformat(),
                    "client_id": client_id,
                    "sales_kpis": legacy_analytics.get("sales_kpis", {}),
                    "trend_analysis": legacy_analytics.get("trend_analysis", {}),
                    "alerts_summary": legacy_analytics.get("alerts_summary", {}),
                    "data_summary": legacy_analytics.get("data_summary", {}),
                    "sku_inventory": {
                        "skus": [],  # Will be provided by separate SKU endpoint
                        "summary_stats": legacy_analytics.get("summary_stats", {}),
                    },
                    "recommendations": [
                        "Legacy data detected - consider organizing data for better performance",
                        "Use /api/dashboard/sku-inventory for detailed SKU data",
                        "Contact support to organize data into structured tables",
                    ],
                }

                response_data = {
                    "client_id": client_id,
                    "success": True,
                    "message": f"Analyzed {len(client_data['data'])} records (legacy format converted to dashboard structure)",
                    "timestamp": datetime.now().isoformat(),
                    "data_type": "dashboard_inventory_analytics",
                    "schema_type": "dashboard_inventory_analytics",
                    "total_records": len(client_data["data"]),
                    "inventory_analytics": dashboard_analytics,
                    "cached": False,
                    "processing_time": "real-time",
                    "data_source": "legacy_converted",
                }

                # 🗄️ Save response to daily cache

                endpoint_url = "/api/dashboard/inventory-analytics"

                cache_params = {"fast_mode": fast_mode, "platform": platform}

                if start_date:

                    cache_params["start_date"] = start_date

                if end_date:

                    cache_params["end_date"] = end_date

                await save_cached_response(
                    client_id, endpoint_url, response_data, cache_params
                )

                return response_data

            except Exception as dashboard_error:

                logger.warning(
                    f"⚠️ Failed to convert to dashboard structure: {dashboard_error}"
                )

                # Fallback to original legacy structure

                inventory_analytics = inventory_analyzer.analyze_inventory_data(
                    client_data
                )

                response_data = {
                    "client_id": client_id,
                    "success": True,
                    "message": f"Analyzed {len(client_data['data'])} records",
                    "timestamp": datetime.now().isoformat(),
                    "data_type": "inventory_analytics",
                    "schema_type": "inventory_analytics",
                    "total_records": len(client_data["data"]),
                    "inventory_analytics": inventory_analytics,
                    "cached": False,
                    "processing_time": "real-time",
                }

                # 🗄️ Save response to daily cache

                endpoint_url = "/api/dashboard/inventory-analytics"

                cache_params = {"fast_mode": fast_mode, "platform": platform}

                if start_date:

                    cache_params["start_date"] = start_date

                if end_date:

                    cache_params["end_date"] = end_date

                await save_cached_response(
                    client_id, endpoint_url, response_data, cache_params
                )

                return response_data

        except Exception as data_error:

            logger.error(f"❌ Error fetching client data: {str(data_error)}")

            # Return empty dashboard analytics if data fetch fails

            empty_dashboard_analytics = {
                "success": True,
                "timestamp": datetime.now().isoformat(),
                "client_id": client_id,
                "sales_kpis": {},
                "trend_analysis": {},
                "alerts_summary": {
                    "summary_counts": {
                        "total_alerts": 0,
                        "low_stock_alerts": 0,
                        "overstock_alerts": 0,
                    },
                    "detailed_alerts": {"low_stock_alerts": [], "overstock_alerts": []},
                    "quick_links": {},
                },
                "data_summary": {"total_records": 0, "total_skus": 0},
                "sku_inventory": {"skus": [], "summary_stats": {}},
                "recommendations": [
                    "No data available - please upload inventory data first"
                ],
            }

            return {
                "client_id": client_id,
                "success": True,
                "message": f"No data available for analysis: {str(data_error)}",
                "timestamp": datetime.now().isoformat(),
                "data_type": "dashboard_inventory_analytics",
                "schema_type": "dashboard_inventory_analytics",
                "total_records": 0,
                "inventory_analytics": empty_dashboard_analytics,
                "cached": False,
                "processing_time": "instant",
                "data_source": "empty",
            }

    except HTTPException:

        raise

    except Exception as e:

        logger.error(f"❌ Inventory analytics error: {str(e)}")

        raise HTTPException(
            status_code=500, detail=f"Inventory analytics failed: {str(e)}"
        )


@app.get("/api/dashboard/business-insights")
async def get_business_insights_dashboard(
    token: str = Depends(security), fast_mode: bool = True, force_llm: bool = False
):
    """Get business insights dashboard metrics with specialized LLM analysis"""

    try:

        # Verify client token

        token_data = verify_token(token.credentials)

        client_id = str(token_data.client_id)

        # Get client data - NO LIMIT for complete data processing

        from ai_analyzer import ai_analyzer

        from dashboard_orchestrator import dashboard_orchestrator

        from llm_cache_manager import llm_cache_manager

        client_data = await ai_analyzer.get_client_data_optimized(client_id)

        if not client_data:

            raise HTTPException(status_code=404, detail="No data found for this client")

        # Clear cache if forced fresh analysis is requested

        if force_llm:

            await llm_cache_manager.invalidate_cache(client_id, "business")

            logger.info(
                f"🗑️ Cleared BUSINESS dashboard cache for fresh analysis - client {client_id}"
            )

        # Check cache first - but skip if force_llm is true

        cached_insights = None

        if not force_llm:

            cached_insights = await llm_cache_manager.get_cached_llm_response(
                client_id, client_data, "business"
            )

        if cached_insights and not force_llm:

            logger.info(f"⚡ Using cached business insights for client {client_id}")

            return {
                "client_id": client_id,
                "dashboard_type": "business_insights",
                "data_type": client_data.get("data_type", "unknown"),
                "schema_type": client_data.get("schema", {}).get("type", "unknown"),
                "total_records": len(client_data.get("data", [])),
                "llm_analysis": cached_insights,
                "cached": True,
                "response_time": "instant",
            }

        # ALWAYS use specialized BUSINESS LLM analysis - no fallbacks

        logger.info(
            f"🤖 Generating BUSINESS insights with specialized LLM analysis for client {client_id}"
        )

        try:

            # Add timeout to prevent hanging for more than 55 seconds

            import asyncio

            insights = await asyncio.wait_for(
                dashboard_orchestrator._extract_business_insights_specialized(
                    client_data
                ),
                timeout=55.0,  # 55 second timeout to stay under 60s frontend timeout
            )

            logger.info(
                f"✅ Business insights LLM analysis successful for client {client_id}"
            )

            # 💾 CRITICAL: Store in cache for future requests with data snapshot date

            data_snapshot_date = get_client_data_update_date(client_data)

            try:

                cache_success = await llm_cache_manager.store_cached_llm_response(
                    client_id, client_data, insights, "business", data_snapshot_date
                )

                if cache_success:

                    logger.info(
                        f"💾 Cached BUSINESS insights response for client {client_id}"
                    )

                else:

                    logger.warning(
                        f"⚠️ Failed to cache BUSINESS insights response for client {client_id}"
                    )

            except Exception as cache_error:

                logger.error(f"❌ Cache storage error (non-blocking): {cache_error}")

                # Continue with response even if cache fails

        except asyncio.TimeoutError:

            logger.error(
                f"⏰ Business insights LLM analysis timed out for client {client_id}"
            )

            raise HTTPException(
                status_code=408,
                detail="Business insights analysis timed out. Please try again or enable fast_mode.",
            )

        except Exception as llm_error:

            logger.error(
                f"❌ Business insights LLM analysis failed for client {client_id}: {llm_error}"
            )

            raise HTTPException(
                status_code=500,
                detail=f"Business insights analysis failed: {str(llm_error)}",
            )

        return {
            "client_id": client_id,
            "dashboard_type": "business_insights",
            "data_type": client_data.get("data_type", "unknown"),
            "schema_type": client_data.get("schema", {}).get("type", "unknown"),
            "total_records": len(client_data.get("data", [])),
            "llm_analysis": insights,
            "cached": False,
            "fast_mode": fast_mode,
        }

    except HTTPException:

        raise

    except Exception as e:

        logger.error(f"❌ Failed to get business insights dashboard: {e}")

        return {"error": f"Failed to get business insights dashboard: {str(e)}"}


@app.get("/api/dashboard/performance")
async def get_performance_dashboard(
    token: str = Depends(security), fast_mode: bool = True, force_llm: bool = False
):
    """Get performance dashboard metrics with specialized LLM analysis"""

    try:

        # Verify client token

        token_data = verify_token(token.credentials)

        client_id = str(token_data.client_id)

        # Get client data - NO LIMIT for complete data processing

        from ai_analyzer import ai_analyzer

        from dashboard_orchestrator import dashboard_orchestrator

        from llm_cache_manager import llm_cache_manager

        client_data = await ai_analyzer.get_client_data_optimized(client_id)

        if not client_data:

            raise HTTPException(status_code=404, detail="No data found for this client")

        # Clear cache if forced fresh analysis is requested

        if force_llm:

            await llm_cache_manager.invalidate_cache(client_id, "performance")

            logger.info(
                f"🗑️ Cleared PERFORMANCE dashboard cache for fresh analysis - client {client_id}"
            )

        # Check cache first with dashboard type

        cached_insights = await llm_cache_manager.get_cached_llm_response(
            client_id, client_data, "performance"
        )

        if cached_insights and not force_llm:

            logger.info(f"⚡ Using cached performance insights for client {client_id}")

            return {
                "client_id": client_id,
                "dashboard_type": "performance",
                "data_type": client_data.get("data_type", "unknown"),
                "schema_type": client_data.get("schema", {}).get("type", "unknown"),
                "total_records": len(client_data.get("data", [])),
                "llm_analysis": cached_insights,
                "cached": True,
                "response_time": "instant",
            }

        # ALWAYS use specialized PERFORMANCE LLM analysis - no fallbacks

        logger.info(
            f"⚡ Generating PERFORMANCE insights with specialized LLM analysis for client {client_id}"
        )

        try:

            # Add timeout to prevent hanging for more than 55 seconds

            import asyncio

            insights = await asyncio.wait_for(
                dashboard_orchestrator._extract_performance_insights_specialized(
                    client_data
                ),
                timeout=55.0,  # 55 second timeout to stay under 60s frontend timeout
            )

            logger.info(
                f"✅ Performance insights LLM analysis successful for client {client_id}"
            )

            # 💾 CRITICAL: Store in cache for future requests with data snapshot date

            data_snapshot_date = get_client_data_update_date(client_data)

            try:

                cache_success = await llm_cache_manager.store_cached_llm_response(
                    client_id, client_data, insights, "performance", data_snapshot_date
                )

                if cache_success:

                    logger.info(
                        f"💾 Cached PERFORMANCE insights response for client {client_id}"
                    )

                else:

                    logger.warning(
                        f"⚠️ Failed to cache PERFORMANCE insights response for client {client_id}"
                    )

            except Exception as cache_error:

                logger.error(f"❌ Cache storage error (non-blocking): {cache_error}")

                # Continue with response even if cache fails

        except asyncio.TimeoutError:

            logger.error(
                f"⏰ Performance insights LLM analysis timed out for client {client_id}"
            )

            raise HTTPException(
                status_code=408,
                detail="Performance analysis timed out. Please try again or enable fast_mode.",
            )

        except Exception as llm_error:

            logger.error(
                f"❌ Performance insights LLM analysis failed for client {client_id}: {llm_error}"
            )

            raise HTTPException(
                status_code=500,
                detail=f"Performance insights analysis failed: {str(llm_error)}",
            )

        return {
            "client_id": client_id,
            "dashboard_type": "performance",
            "data_type": client_data.get("data_type", "unknown"),
            "schema_type": client_data.get("schema", {}).get("type", "unknown"),
            "total_records": len(client_data.get("data", [])),
            "llm_analysis": insights,
            "cached": False,
            "fast_mode": fast_mode,
        }

    except HTTPException:

        raise

    except Exception as e:

        logger.error(f"❌ Failed to get performance dashboard: {e}")

        return {"error": f"Failed to get performance dashboard: {str(e)}"}


@app.get("/api/dashboard/cache/stats")
async def get_cache_stats(token: str = Depends(security)):
    """Get LLM cache statistics"""

    try:

        # Verify admin token (optional - for security)

        token_data = verify_token(token.credentials)

        from llm_cache_manager import llm_cache_manager

        stats = await llm_cache_manager.get_cache_stats()

        return {
            "success": True,
            "cache_stats": stats,
            "timestamp": datetime.now().isoformat(),
        }

    except Exception as e:

        logger.error(f"❌ Failed to get cache stats: {e}")

        return {"error": f"Failed to get cache stats: {str(e)}"}


@app.post("/api/dashboard/cache/invalidate")
async def invalidate_cache(
    token: str = Depends(security),
    client_id: Optional[str] = None,
    dashboard_type: Optional[str] = None,
):
    """Invalidate cache for specific client/dashboard or all cache"""

    try:

        # Verify token

        token_data = verify_token(token.credentials)

        from llm_cache_manager import llm_cache_manager

        if client_id:

            # Invalidate for specific client and optionally specific dashboard

            success = await llm_cache_manager.invalidate_cache(
                client_id, dashboard_type
            )

            message = f"Cache invalidated for client {client_id}"

            if dashboard_type:

                message += f" ({dashboard_type} dashboard)"

        else:

            # Invalidate all cache (admin function)

            success = await llm_cache_manager.invalidate_all_cache()

            message = "All cache invalidated"

        return {
            "success": success,
            "message": message,
            "timestamp": datetime.now().isoformat(),
        }

    except Exception as e:

        logger.error(f"❌ Failed to invalidate cache: {e}")

        return {"error": f"Failed to invalidate cache: {str(e)}"}


@app.get("/api/dashboard/status", response_model=DashboardStatusResponse)
async def get_dashboard_status(token: str = Depends(security)):
    """Get dashboard status for the authenticated client"""

    try:

        # Verify client token

        token_data = verify_token(token.credentials)

        db_client = get_admin_client()

        if not db_client:

            raise HTTPException(status_code=503, detail="Database not configured")

        # Get dashboard status using the database function

        try:

            response = db_client.rpc(
                "get_client_dashboard_status",
                {"p_client_id": str(token_data.client_id)},
            ).execute()

            if response.data:

                status_data = response.data[0]

                return DashboardStatusResponse(
                    client_id=token_data.client_id,
                    has_dashboard=status_data["has_dashboard"],
                    is_generated=status_data["is_generated"],
                    last_updated=status_data["last_updated"],
                    metrics_count=status_data["metrics_count"],
                )

            else:

                return DashboardStatusResponse(
                    client_id=token_data.client_id,
                    has_dashboard=False,
                    is_generated=False,
                    last_updated=None,
                    metrics_count=0,
                )

        except Exception as e:

            logger.warning(
                f"⚠️  Dashboard tables not found, returning default status: {e}"
            )

            # Return default status if tables don't exist yet

            return DashboardStatusResponse(
                client_id=token_data.client_id,
                has_dashboard=False,
                is_generated=False,
                last_updated=None,
                metrics_count=0,
            )

    except HTTPException:

        raise

    except Exception as e:

        logger.error(f"❌ Failed to get dashboard status: {e}")

        raise HTTPException(status_code=500, detail=str(e))


@app.post("/api/dashboard/generate-now")
async def generate_dashboard_now(token: str = Depends(security)):
    """Generate dashboard immediately for the authenticated client (manual trigger) - SAFE VERSION"""

    try:

        # Verify client token

        token_data = verify_token(token.credentials)

        logger.info(
            f"🚀 Manual dashboard generation requested for client {token_data.client_id}"
        )

        # Import dashboard orchestrator

        from dashboard_orchestrator import dashboard_orchestrator

        # SAFETY CHECK: Verify orchestrator is properly initialized

        if (
            not hasattr(dashboard_orchestrator, "openai_api_key")
            or not dashboard_orchestrator.openai_api_key
        ):

            raise HTTPException(
                status_code=503, detail="AI orchestrator not properly configured"
            )

        # Generate dashboard immediately in main async context (SAFE)

        generation_response = await dashboard_orchestrator.generate_dashboard(
            client_id=token_data.client_id, force_regenerate=True
        )

        if generation_response.success:

            logger.info(
                f"✅ Manual dashboard generation completed for client {token_data.client_id}"
            )

            return {
                "success": True,
                "message": "Dashboard generated successfully",
                "dashboard_config": (
                    generation_response.dashboard_config.dict()
                    if generation_response.dashboard_config
                    else None
                ),
                "metrics_generated": generation_response.metrics_generated,
                "generation_time": generation_response.generation_time,
            }

        else:

            logger.error(
                f"❌ Manual dashboard generation failed for client {token_data.client_id}: {generation_response.message}"
            )

            raise HTTPException(status_code=500, detail=generation_response.message)

    except HTTPException:

        raise

    except Exception as e:

        logger.error(f"❌ Failed to generate dashboard manually: {e}")

        raise HTTPException(
            status_code=500, detail=f"Failed to generate dashboard: {str(e)}"
        )


@app.get("/api/dashboard/test-orchestrator")
async def test_orchestrator_health(token: str = Depends(security)):
    """Test endpoint to verify AI orchestrator is working properly"""

    try:

        # Verify superadmin or client token

        try:

            verify_superadmin_token(token.credentials)

        except:

            verify_token(token.credentials)  # Allow clients to test too

        from dashboard_orchestrator import dashboard_orchestrator

        # Test orchestrator health

        health_check = {
            "orchestrator_loaded": True,
            "has_openai_key": bool(
                getattr(dashboard_orchestrator, "openai_api_key", None)
            ),
            "has_ai_analyzer": bool(
                getattr(dashboard_orchestrator, "ai_analyzer", None)
            ),
            "chart_type_mapping_loaded": bool(
                getattr(dashboard_orchestrator, "chart_type_mapping", None)
            ),
            "kpi_icons_loaded": bool(
                getattr(dashboard_orchestrator, "kpi_icons", None)
            ),
        }

        # Test database connection

        db_client = get_admin_client()

        if db_client:

            try:

                db_client.table("clients").select("client_id").limit(1).execute()

                health_check["database_connection"] = True

            except:

                health_check["database_connection"] = False

        else:

            health_check["database_connection"] = False

        # Overall health status

        all_good = all(
            [
                health_check["orchestrator_loaded"],
                health_check["has_openai_key"],
                health_check["has_ai_analyzer"],
                health_check["database_connection"],
            ]
        )

        return {
            "status": "healthy" if all_good else "degraded",
            "details": health_check,
            "message": (
                "AI orchestrator is ready" if all_good else "AI orchestrator has issues"
            ),
        }

    except Exception as e:

        logger.error(f"❌ Orchestrator health check failed: {e}")

        return {
            "status": "unhealthy",
            "error": str(e),
            "message": "AI orchestrator is not working",
        }


@app.post("/api/dashboard/refresh-metrics")
async def refresh_dashboard_metrics(token: str = Depends(security)):
    """Refresh dashboard metrics for the authenticated client"""

    try:

        # Verify client token

        token_data = verify_token(token.credentials)

        # Import dashboard orchestrator

        from dashboard_orchestrator import dashboard_orchestrator

        # Get current dashboard config

        db_client = get_admin_client()

        if not db_client:

            raise HTTPException(status_code=503, detail="Database not configured")

        response = (
            db_client.table("client_dashboard_configs")
            .select("*")
            .eq("client_id", str(token_data.client_id))
            .execute()
        )

        if not response.data:

            # If no dashboard exists, generate one

            logger.info(
                f"No dashboard found, generating new one for client {token_data.client_id}"
            )

            generation_response = await dashboard_orchestrator.generate_dashboard(
                client_id=token_data.client_id, force_regenerate=True
            )

            if generation_response.success:

                return {
                    "success": True,
                    "metrics_generated": generation_response.metrics_generated,
                    "message": "Dashboard created and metrics generated successfully",
                }

            else:

                raise HTTPException(status_code=500, detail=generation_response.message)

        config_data = response.data[0]["dashboard_config"]

        dashboard_config = DashboardConfig(**config_data)

        # Analyze current data

        data_analysis = await dashboard_orchestrator._analyze_client_data(
            token_data.client_id
        )

        # Generate and save new metrics

        metrics_generated = await dashboard_orchestrator._generate_and_save_metrics(
            token_data.client_id, dashboard_config, data_analysis
        )

        # 🗑️ INVALIDATE LLM CACHE SINCE METRICS WERE REFRESHED

        try:

            from llm_cache_manager import llm_cache_manager

            await llm_cache_manager.invalidate_cache(str(token_data.client_id))

            logger.info(
                f"🗑️ Invalidated LLM cache for client {token_data.client_id} after metrics refresh"
            )

        except Exception as cache_error:

            logger.warning(
                f"⚠️ Failed to invalidate cache after metrics refresh: {cache_error}"
            )

        logger.info(f"✅ Dashboard metrics refreshed for client {token_data.client_id}")

        return {
            "success": True,
            "metrics_generated": metrics_generated,
            "message": "Dashboard metrics refreshed successfully",
        }

    except HTTPException:

        raise

    except Exception as e:

        logger.error(f"❌ Failed to refresh dashboard metrics: {e}")

        raise HTTPException(
            status_code=500, detail=f"Failed to refresh metrics: {str(e)}"
        )


# ==================== AUTOMATIC GENERATION & RETRY ENDPOINTS ====================


@app.post("/api/dashboard/generate-auto")
async def trigger_automatic_generation(
    request: AutoGenerationRequest, token: str = Depends(security)
):
    """Manually trigger automatic dashboard generation for a client"""

    try:

        # Verify superadmin or regular client token

        try:

            verify_superadmin_token(token.credentials)

            is_admin = True

        except:

            token_data = verify_token(token.credentials)

            is_admin = False

            # If not admin, can only generate for self

            if not is_admin and str(request.client_id) != str(token_data.client_id):

                raise HTTPException(
                    status_code=403, detail="Can only generate dashboard for yourself"
                )

        from dashboard_orchestrator import dashboard_orchestrator

        result = await dashboard_orchestrator.generate_dashboard_with_retry(request)

        return {
            "success": result.success,
            "client_id": str(result.client_id),
            "generation_id": str(result.generation_id),
            "message": (
                "Dashboard generation completed"
                if result.success
                else f"Generation failed: {result.error_message}"
            ),
            "retry_info": result.retry_info.dict() if result.retry_info else None,
        }

    except HTTPException:

        raise

    except Exception as e:

        logger.error(f"❌ Manual generation trigger failed: {e}")

        raise HTTPException(status_code=500, detail=str(e))


@app.get("/api/dashboard/generation-status/{client_id}")
async def get_generation_status(client_id: str, token: str = Depends(security)):
    """Get dashboard generation status for a client"""

    try:

        # Verify access

        try:

            verify_superadmin_token(token.credentials)

            is_admin = True

        except:

            token_data = verify_token(token.credentials)

            is_admin = False

            if not is_admin and client_id != str(token_data.client_id):

                raise HTTPException(status_code=403, detail="Access denied")

        db_client = get_admin_client()

        if not db_client:

            raise HTTPException(status_code=503, detail="Database not configured")

        response = (
            db_client.table("client_dashboard_generation")
            .select("*")
            .eq("client_id", client_id)
            .execute()
        )

        if not response.data:

            return {
                "client_id": client_id,
                "status": "not_started",
                "message": "Dashboard generation not yet initiated",
            }

        generation_data = response.data[0]

        return GenerationStatusResponse(
            client_id=uuid.UUID(client_id),
            status=GenerationStatus(generation_data["status"]),
            attempt_count=generation_data["attempt_count"],
            max_attempts=generation_data["max_attempts"],
            error_type=(
                ErrorType(generation_data["error_type"])
                if generation_data["error_type"]
                else None
            ),
            error_message=generation_data["error_message"],
            started_at=generation_data["started_at"],
            completed_at=generation_data["completed_at"],
            next_retry_at=generation_data["next_retry_at"],
        )

    except HTTPException:

        raise

    except Exception as e:

        logger.error(f"❌ Failed to get generation status: {e}")

        raise HTTPException(status_code=500, detail=str(e))


@app.post("/api/admin/process-retries")
async def process_pending_retries(token: str = Depends(security)):
    """Process all pending dashboard generation retries (Admin only)"""

    try:

        # Verify superadmin token

        verify_superadmin_token(token.credentials)

        from dashboard_orchestrator import dashboard_orchestrator

        results = await dashboard_orchestrator.process_pending_retries()

        successful_retries = [r for r in results if r.success]

        failed_retries = [r for r in results if not r.success]

        return {
            "total_processed": len(results),
            "successful": len(successful_retries),
            "failed": len(failed_retries),
            "results": [
                {
                    "client_id": str(r.client_id),
                    "success": r.success,
                    "attempt_number": r.attempt_number,
                    "error_message": r.error_message if not r.success else None,
                }
                for r in results
            ],
        }

    except HTTPException:

        raise

    except Exception as e:

        logger.error(f"❌ Failed to process retries: {e}")

        raise HTTPException(status_code=500, detail=str(e))


@app.get("/api/admin/generation-overview")
async def get_generation_overview(token: str = Depends(security)):
    """Get overview of all dashboard generation statuses (Admin only)"""

    try:

        # Verify superadmin token

        verify_superadmin_token(token.credentials)

        db_client = get_admin_client()

        if not db_client:

            raise HTTPException(status_code=503, detail="Database not configured")

        # Get all generation records with client info

        response = (
            db_client.table("client_dashboard_generation")
            .select("*, clients(company_name, email)")
            .order("updated_at", desc=True)
            .execute()
        )

        overview = []

        for record in response.data:

            overview.append(
                {
                    "client_id": record["client_id"],
                    "company_name": (
                        record["clients"]["company_name"]
                        if record["clients"]
                        else "Unknown"
                    ),
                    "email": (
                        record["clients"]["email"] if record["clients"] else "Unknown"
                    ),
                    "status": record["status"],
                    "generation_type": record["generation_type"],
                    "attempt_count": record["attempt_count"],
                    "max_attempts": record["max_attempts"],
                    "error_type": record["error_type"],
                    "error_message": record["error_message"],
                    "started_at": record["started_at"],
                    "completed_at": record["completed_at"],
                    "next_retry_at": record["next_retry_at"],
                }
            )

        # Calculate statistics

        total = len(overview)

        completed = len([r for r in overview if r["status"] == "completed"])

        retrying = len([r for r in overview if r["status"] == "retrying"])

        failed = len([r for r in overview if r["status"] == "failed"])

        processing = len([r for r in overview if r["status"] == "processing"])

        return {
            "statistics": {
                "total": total,
                "completed": completed,
                "retrying": retrying,
                "failed": failed,
                "processing": processing,
                "success_rate": f"{(completed/total*100):.1f}%" if total > 0 else "0%",
            },
            "generations": overview,
        }

    except HTTPException:

        raise

    except Exception as e:

        logger.error(f"❌ Failed to get generation overview: {e}")

        raise HTTPException(status_code=500, detail=str(e))


@app.post("/api/admin/background-retry-processor")
async def background_retry_processor():
    """Background endpoint to process pending retries - can be called by cron/scheduler"""

    try:

        # This endpoint doesn't require authentication as it's meant for internal/cron use

        # In production, you might want to add IP filtering or API key authentication

        from dashboard_orchestrator import dashboard_orchestrator

        logger.info("🔄 Background retry processor started")

        results = await dashboard_orchestrator.process_pending_retries()

        successful_retries = [r for r in results if r.success]

        failed_retries = [r for r in results if not r.success]

        logger.info(
            f"✅ Background retry processor completed: {len(successful_retries)} successful, {len(failed_retries)} failed"
        )

        return {
            "success": True,
            "timestamp": datetime.now().isoformat(),
            "total_processed": len(results),
            "successful": len(successful_retries),
            "failed": len(failed_retries),
            "message": f"Processed {len(results)} pending retries",
        }

    except Exception as e:

        logger.error(f"❌ Background retry processor failed: {e}")

        return {
            "success": False,
            "timestamp": datetime.now().isoformat(),
            "error": str(e),
            "message": "Background retry processor failed",
        }


# ==================== STARTUP EVENT FOR BACKGROUND PROCESSING ====================


@app.on_event("startup")
async def startup_event():
    """Application startup event"""

    logger.info("🚀 Analytics AI Dashboard API starting up...")

    # ULTRA-MINIMAL startup - just test basic imports

    try:

        logger.info("🔧 Testing dashboard orchestrator import...")

        from dashboard_orchestrator import dashboard_orchestrator

        logger.info("✅ Dashboard orchestrator imported successfully")

        logger.info("🔧 Testing database client creation...")

        try:

            db_client = get_admin_client()

            logger.info("✅ Database client created successfully")

            logger.info("🔧 Testing simple database query...")

            # Try the most basic query possible

            try:

                response = (
                    db_client.table("clients").select("client_id").limit(1).execute()
                )

                logger.info("✅ Basic database query successful")

            except Exception as db_error:

                logger.error(
                    f"❌ Database query failed: {type(db_error).__name__}: {db_error}"
                )

                # Log the full error details

                import traceback

                logger.error(f"Full database error: {traceback.format_exc()}")

        except Exception as client_error:

            logger.error(
                f"❌ Database client creation failed: {type(client_error).__name__}: {client_error}"
            )

            # Log the full error details

            import traceback

            logger.error(f"Full client error: {traceback.format_exc()}")

    except Exception as e:

        logger.error(f"❌ Startup test failed: {type(e).__name__}: {str(e)}")

        # Log the full error details to find the root cause

        import traceback

        logger.error(f"Full startup error: {traceback.format_exc()}")

    logger.info("✅ Startup complete - app is ready")


# AI Analysis Endpoints for Frontend Integration


@app.post("/api/analyze-data")
async def analyze_data_enhanced(
    request_data: dict, auth_data: dict = Depends(require_analytics_access)
):
    """Enhanced data analysis with API key support"""

    try:

        # Extract data from request

        data = request_data.get("data", [])

        if not data:

            raise HTTPException(status_code=400, detail="No data provided")

        # Convert data to JSON string format for enhanced analyzer

        raw_data = json.dumps(data)

        client_id = auth_data["client_id"]

        # Use enhanced AI analyzer

        analysis_result = await ai_analyzer.analyze_data(
            raw_data=raw_data, data_format=DataFormat.JSON, client_id=client_id
        )

        # Generate additional insights for frontend

        insights_summary = {
            "key_findings": [
                f"Enhanced analysis completed successfully",
                f"Analyzed {len(data)} records with {analysis_result.confidence:.1%} confidence",
                f"Detected {analysis_result.data_type} data type",
                f"Generated {len(analysis_result.insights)} AI insights",
            ],
            "recommendations": (
                analysis_result.insights[:3]
                if analysis_result.insights
                else [
                    "Data shows promising patterns",
                    "Consider implementing automated monitoring",
                    "Optimize based on detected trends",
                ]
            ),
        }

        # Create comprehensive data overview

        data_overview = {
            "total_records": len(data),
            "timestamp": datetime.utcnow().isoformat(),
            "analysis_type": "enhanced_ai_orchestrator",
            "client_id": client_id,
            "auth_type": auth_data["auth_type"],
        }

        return {
            "success": True,
            "analysis": analysis_result.dict(),
            "insights_summary": insights_summary,
            "data_overview": data_overview,
            "timestamp": datetime.utcnow().isoformat(),
        }

    except Exception as e:

        logger.error(f"Error in enhanced data analysis: {str(e)}")

        raise HTTPException(
            status_code=500, detail=f"Enhanced data analysis failed: {str(e)}"
        )


@app.get("/api/sample-data")
async def get_sample_data():
    """

    Get sample data for frontend testing and fallback

    """

    try:

        # Generate realistic sample business data

        from datetime import datetime, timedelta

        import random

        # Generate 12 months of sample data with realistic patterns

        base_date = datetime.now() - timedelta(days=365)

        # Initialize arrays for each field

        dates = []

        revenues = []

        customers = []

        orders = []

        conversion_rates = []

        avg_order_values = []

        customer_satisfactions = []

        marketing_spends = []

        categories = []

        regions = []

        for i in range(12):

            date = base_date + timedelta(days=30 * i)

            # Add seasonal variation and growth trends

            seasonal_factor = 1 + 0.3 * (1 + i / 12)  # Growth over time

            monthly_variation = 0.8 + 0.4 * random.random()  # Random variation

            base_revenue = 25000

            base_customers = 400

            base_orders = 300

            dates.append(date.strftime("%Y-%m-%d"))

            revenues.append(int(base_revenue * seasonal_factor * monthly_variation))

            customers.append(int(base_customers * seasonal_factor * monthly_variation))

            orders.append(int(base_orders * seasonal_factor * monthly_variation))

            conversion_rates.append(round(random.uniform(2.5, 5.0), 2))

            avg_order_values.append(round(random.uniform(80, 150), 2))

            customer_satisfactions.append(round(random.uniform(4.0, 5.0), 1))

            marketing_spends.append(
                int(base_revenue * 0.1 * seasonal_factor * monthly_variation)
            )

            categories.append(
                random.choice(["Electronics", "Clothing", "Books", "Home"])
            )

            regions.append(random.choice(["North", "South", "East", "West"]))

        # Return data in the format expected by frontend (object with arrays)

        sample_data = {
            "date": dates,
            "revenue": revenues,
            "customers": customers,
            "orders": orders,
            "conversion_rate": conversion_rates,
            "avg_order_value": avg_order_values,
            "customer_satisfaction": customer_satisfactions,
            "marketing_spend": marketing_spends,
            "category": categories,
            "region": regions,
        }

        return {
            "success": True,
            "data": sample_data,
            "timestamp": datetime.utcnow().isoformat(),
        }

    except Exception as e:

        logger.error(f"Error generating sample data: {str(e)}")

        raise HTTPException(
            status_code=500, detail=f"Sample data generation failed: {str(e)}"
        )


# ==================== ENHANCED API KEY ENDPOINTS ====================


@app.post("/api/auth/api-keys", response_model=dict)
async def create_api_key(
    key_data: APIKeyCreate, auth_data: dict = Depends(authenticate_request)
):
    """Create a new API key for the authenticated client"""

    try:

        client_id = uuid.UUID(auth_data["client_id"])

        # Generate API key

        api_key, key_response = await api_key_manager.create_api_key(
            client_id, key_data
        )

        return {
            "success": True,
            "message": "API key created successfully",
            "api_key": api_key,  # Only shown once!
            "key_info": key_response.dict(),
            "warning": "⚠️ Store this API key securely. It will not be shown again.",
        }

    except Exception as e:

        logger.error(f"❌ Failed to create API key: {e}")

        raise HTTPException(
            status_code=500, detail=f"Failed to create API key: {str(e)}"
        )


@app.get("/api/auth/api-keys", response_model=List[APIKeyResponse])
async def list_api_keys(auth_data: dict = Depends(authenticate_request)):
    """List all API keys for the authenticated client"""

    try:

        client_id = uuid.UUID(auth_data["client_id"])

        keys = await api_key_manager.list_api_keys(client_id)

        return keys

    except Exception as e:

        logger.error(f"❌ Failed to list API keys: {e}")

        raise HTTPException(
            status_code=500, detail=f"Failed to list API keys: {str(e)}"
        )


@app.delete("/api/auth/api-keys/{key_id}")
async def revoke_api_key(key_id: str, auth_data: dict = Depends(authenticate_request)):
    """Revoke an API key"""

    try:

        client_id = uuid.UUID(auth_data["client_id"])

        key_uuid = uuid.UUID(key_id)

        success = await api_key_manager.revoke_api_key(key_uuid, client_id)

        if success:

            return {"success": True, "message": "API key revoked successfully"}

        else:

            raise HTTPException(status_code=404, detail="API key not found")

    except ValueError:

        raise HTTPException(status_code=400, detail="Invalid key ID format")

    except Exception as e:

        logger.error(f"❌ Failed to revoke API key: {e}")

        raise HTTPException(
            status_code=500, detail=f"Failed to revoke API key: {str(e)}"
        )


# ==================== ENHANCED DATA UPLOAD ENDPOINTS ====================


@app.post("/api/data/upload-enhanced")
async def upload_data_enhanced(
    file: UploadFile = File(...),
    data_format: Optional[str] = Form(None),
    description: str = Form(""),
    auto_detect_format: bool = Form(True),
    max_rows: Optional[int] = Form(None),
    auth_data: dict = Depends(require_write_access),
):
    """Enhanced data upload with comprehensive validation and multiple format support"""

    try:

        client_id = auth_data["client_id"]

        # Read file content

        file_content = await file.read()

        # Create upload configuration

        upload_config = DataUploadConfig(
            max_file_size_mb=100,
            auto_detect_encoding=True,
            validate_data_quality=True,
            generate_preview=True,
        )

        # Parse with enhanced parser

        parser = enhanced_parser

        parser.config = upload_config

        # Determine format

        declared_format = None

        if data_format:

            try:

                declared_format = DataFormat(data_format.lower())

            except ValueError:

                raise HTTPException(
                    status_code=400, detail=f"Unsupported format: {data_format}"
                )

        # Parse data

        df, validation_result = await parser.parse_data(
            raw_data=file_content,
            data_format=declared_format,
            file_name=file.filename,
            max_rows=max_rows,
        )

        if not validation_result.is_valid:

            raise HTTPException(
                status_code=400,
                detail=f"Validation failed: {validation_result.error_message}",
            )

        # Generate data quality report

        quality_report = await parser.generate_data_quality_report(df)

        # 🚀 PARALLEL PROCESSING for massive datasets

        if len(df) > 10000:

            logger.info(
                f"🔥 MASSIVE DATASET detected ({len(df)} rows) - using PARALLEL processing"
            )

            return await _handle_massive_dataset_upload(client_id, df, quality_report)

        else:

            logger.info(
                f"📊 Standard dataset ({len(df)} rows) - using normal processing"
            )

        # Use enhanced AI analyzer

        from ai_analyzer import ai_analyzer

        # Convert file content to string for AI analyzer

        if isinstance(file_content, bytes):

            try:

                content_str = file_content.decode(validation_result.encoding or "utf-8")

            except UnicodeDecodeError:

                content_str = file_content.decode("utf-8", errors="ignore")

        else:

            content_str = file_content

        # Analyze with enhanced AI

        ai_result = await ai_analyzer.analyze_data(
            raw_data=content_str,
            data_format=validation_result.detected_format or declared_format,
            client_id=client_id,
            file_name=file.filename,
        )

        # Store data using optimized database manager

        manager = get_db_manager()

        # Convert DataFrame to records for storage

        records = df.to_dict("records")

        # Store in database

        rows_inserted = await manager.batch_insert_client_data(
            ai_result.table_schema.table_name, records, client_id
        )

        # Store schema information in your existing client_schemas table (enhanced)

        db_client = get_admin_client()

        schema_record = {
            "client_id": client_id,
            "table_name": ai_result.table_schema.table_name,
            "data_type": ai_result.data_type,
            "schema_definition": ai_result.table_schema.dict(),
            "ai_analysis": ai_result.dict(),
            # NEW: Store quality data in existing table (from minimal enhancement)
            "format_detected": (
                validation_result.detected_format.value
                if validation_result.detected_format
                else None
            ),
            "ai_confidence": ai_result.confidence,
            "quality_score": quality_report.quality_score,
            "created_at": datetime.utcnow().isoformat(),
        }

        # Also update your existing data_uploads table with enhanced info

        upload_record = {
            "client_id": client_id,
            "original_filename": file.filename,
            "file_size_bytes": validation_result.file_size,
            "data_format": (
                validation_result.detected_format.value
                if validation_result.detected_format
                else "unknown"
            ),
            # NEW: Enhanced fields (from minimal enhancement)
            "validation_status": "valid" if validation_result.is_valid else "invalid",
            "format_detected": (
                validation_result.detected_format.value
                if validation_result.detected_format
                else None
            ),
            "quality_score": quality_report.quality_score,
            "rows_processed": rows_inserted,
            "status": "completed",
            "created_at": datetime.utcnow().isoformat(),
        }

        # Insert into both tables using your existing structure

        db_client.table("client_schemas").insert(schema_record).execute()

        db_client.table("data_uploads").insert(upload_record).execute()

        logger.info(
            f"✅ Enhanced upload completed: {rows_inserted} rows, quality score: {quality_report.quality_score:.2f}"
        )

        return {
            "success": True,
            "message": "Data uploaded and analyzed successfully",
            "data_info": {
                "rows_processed": rows_inserted,
                "columns": len(df.columns),
                "detected_format": (
                    validation_result.detected_format.value
                    if validation_result.detected_format
                    else None
                ),
                "file_size": validation_result.file_size,
                "encoding": validation_result.encoding,
            },
            "ai_analysis": {
                "data_type": ai_result.data_type,
                "confidence": ai_result.confidence,
                "insights": ai_result.insights[:3],  # Show first 3 insights
                "recommended_charts": ai_result.recommended_visualizations[:3],
            },
            "data_quality": {
                "quality_score": quality_report.quality_score,
                "issues": quality_report.issues,
                "recommendations": quality_report.recommendations[:2],
            },
            "warnings": validation_result.warnings,
        }

    except HTTPException:

        raise

    except Exception as e:

        logger.error(f"❌ Enhanced upload failed: {e}")

        raise HTTPException(status_code=500, detail=f"Upload failed: {str(e)}")


@app.post("/api/data/validate")
async def validate_data_format(
    file: UploadFile = File(...), auth_data: dict = Depends(require_read_access)
):
    """Validate and preview data without storing it"""

    try:

        # Read file content

        file_content = await file.read()

        # Use enhanced parser for validation only

        df, validation_result = await enhanced_parser.parse_data(
            raw_data=file_content,
            data_format=None,  # Auto-detect
            file_name=file.filename,
        )

        # Generate preview

        preview_data = {
            "validation": validation_result.dict(),
            "preview": {
                "columns": list(df.columns) if not df.empty else [],
                "sample_rows": df.head(5).to_dict("records") if not df.empty else [],
                "total_rows": len(df),
                "detected_types": (
                    {col: str(df[col].dtype) for col in df.columns}
                    if not df.empty
                    else {}
                ),
            },
        }

        if validation_result.is_valid:

            # Generate quality report for valid data

            quality_report = await enhanced_parser.generate_data_quality_report(df)

            preview_data["data_quality"] = quality_report.dict()

        return {"success": True, "message": "Data validation completed", **preview_data}

    except Exception as e:

        logger.error(f"❌ Data validation failed: {e}")

        return {"success": False, "error": str(e), "message": "Data validation failed"}


# ==================== ENHANCED ANALYTICS ENDPOINTS ====================


@app.get("/api/data/formats")
async def get_supported_formats():
    """Get list of supported data formats"""

    return {
        "success": True,
        "supported_formats": [
            {
                "format": "json",
                "description": "JavaScript Object Notation",
                "extensions": [".json"],
                "mime_types": ["application/json"],
            },
            {
                "format": "csv",
                "description": "Comma Separated Values",
                "extensions": [".csv"],
                "mime_types": ["text/csv"],
            },
            {
                "format": "tsv",
                "description": "Tab Separated Values",
                "extensions": [".tsv", ".tab"],
                "mime_types": ["text/tab-separated-values"],
            },
            {
                "format": "excel",
                "description": "Microsoft Excel",
                "extensions": [".xlsx", ".xls"],
                "mime_types": [
                    "application/vnd.openxmlformats-officedocument.spreadsheetml.sheet",
                    "application/vnd.ms-excel",
                ],
            },
            {
                "format": "xml",
                "description": "Extensible Markup Language",
                "extensions": [".xml"],
                "mime_types": ["application/xml", "text/xml"],
            },
            {
                "format": "yaml",
                "description": "YAML Ain't Markup Language",
                "extensions": [".yaml", ".yml"],
                "mime_types": ["application/x-yaml"],
            },
            {
                "format": "bak",
                "description": "Backup Files (Auto-detected format)",
                "extensions": [".bak"],
                "mime_types": ["application/octet-stream", "text/plain"],
            },
            {
                "format": "parquet",
                "description": "Apache Parquet",
                "extensions": [".parquet"],
                "mime_types": ["application/x-parquet"],
            },
        ],
    }


@app.get("/api/data/quality/{client_id}")
async def get_data_quality_report(
    client_id: str, auth_data: dict = Depends(require_analytics_access)
):
    """Get data quality report for client data using existing tables"""

    try:

        # Verify client access

        if auth_data["client_id"] != client_id and auth_data["auth_type"] != "api_key":

            raise HTTPException(status_code=403, detail="Access denied")

        # Get quality info from your existing client_schemas and data_uploads tables

        db_client = get_admin_client()

        # Get latest quality data from client_schemas (enhanced with minimal changes)

        schema_response = (
            db_client.table("client_schemas")
            .select(
                "quality_score, format_detected, ai_confidence, created_at, data_type, schema_definition"
            )
            .eq("client_id", client_id)
            .order("created_at", desc=True)
            .limit(1)
            .execute()
        )

        # Get upload history from existing data_uploads table (enhanced with minimal changes)

        uploads_response = (
            db_client.table("data_uploads")
            .select(
                "validation_status, quality_score, rows_processed, format_detected, file_size_bytes, created_at"
            )
            .eq("client_id", client_id)
            .order("created_at", desc=True)
            .limit(5)
            .execute()
        )

        if not schema_response.data and not uploads_response.data:

            raise HTTPException(
                status_code=404, detail="No data quality information found"
            )

        # Compile quality report from existing data

        quality_summary = {
            "client_id": client_id,
            "latest_quality_score": None,
            "data_formats_used": [],
            "total_uploads": len(uploads_response.data) if uploads_response.data else 0,
            "successful_uploads": 0,
            "total_rows_processed": 0,
            "average_quality": 0,
            "schema_info": None,
            "upload_history": [],
        }

        # Process schema information

        if schema_response.data:

            schema_data = schema_response.data[0]

            quality_summary.update(
                {
                    "latest_quality_score": schema_data.get("quality_score"),
                    "ai_confidence": schema_data.get("ai_confidence"),
                    "data_type": schema_data.get("data_type"),
                    "schema_info": {
                        "format": schema_data.get("format_detected"),
                        "last_updated": schema_data.get("created_at"),
                    },
                }
            )

        # Process upload history

        if uploads_response.data:

            quality_scores = []

            formats_used = set()

            for upload in uploads_response.data:

                if upload.get("validation_status") == "valid":

                    quality_summary["successful_uploads"] += 1

                if upload.get("rows_processed"):

                    quality_summary["total_rows_processed"] += upload["rows_processed"]

                if upload.get("format_detected"):

                    formats_used.add(upload["format_detected"])

                if upload.get("quality_score"):

                    quality_scores.append(upload["quality_score"])

                quality_summary["upload_history"].append(
                    {
                        "date": upload.get("created_at"),
                        "format": upload.get("format_detected"),
                        "status": upload.get("validation_status"),
                        "quality_score": upload.get("quality_score"),
                        "rows": upload.get("rows_processed"),
                        "file_size": upload.get("file_size_bytes"),
                    }
                )

            quality_summary["data_formats_used"] = list(formats_used)

            if quality_scores:

                quality_summary["average_quality"] = sum(quality_scores) / len(
                    quality_scores
                )

        return {
            "success": True,
            "quality_summary": quality_summary,
            "message": "Quality report compiled from existing data",
        }

    except HTTPException:

        raise

    except Exception as e:

        logger.error(f"❌ Failed to get quality report: {e}")

        raise HTTPException(status_code=500, detail=str(e))


# ==================== API KEY DOCUMENTATION ENDPOINT ====================


@app.get("/api/auth/api-keys/docs")
async def api_key_documentation():
    """API key authentication documentation"""

    return {
        "authentication_methods": {
            "jwt_token": {
                "description": "Bearer token authentication",
                "header": "Authorization: Bearer <token>",
                "suitable_for": ["web applications", "SPAs", "mobile apps"],
            },
            "api_key_header": {
                "description": "API key in custom header",
                "header": "X-API-Key: <api_key>",
                "suitable_for": [
                    "server-to-server",
                    "automated scripts",
                    "integrations",
                ],
            },
            "api_key_query": {
                "description": "API key in query parameter",
                "parameter": "?api_key=<api_key>",
                "suitable_for": ["simple integrations", "testing", "webhooks"],
            },
        },
        "api_key_scopes": {
            "read": "Access to read data and analytics",
            "write": "Permission to upload and modify data",
            "admin": "Administrative access to account settings",
            "analytics": "Access to advanced analytics and insights",
            "full_access": "Complete access to all features",
        },
        "security_best_practices": [
            "Store API keys securely and never expose them in client-side code",
            "Use environment variables or secure key management systems",
            "Rotate API keys regularly",
            "Use the minimum required scope for each key",
            "Monitor API key usage and revoke unused keys",
            "Never share API keys in URLs, logs, or public repositories",
        ],
        "rate_limits": {
            "default": "100 requests per hour per API key",
            "burst": "10 requests per minute",
            "enterprise": "Custom limits available",
        },
    }


# ==================== SUPERADMIN DASHBOARD ENDPOINTS ====================


@app.post("/api/superadmin/generate-dashboard/{client_id}")
async def generate_dashboard_for_client(client_id: str, token: str = Depends(security)):
    """Superadmin: Manually trigger dashboard generation for any client"""

    try:

        # Verify superadmin token

        verify_superadmin_token(token.credentials)

        logger.info(
            f"🚀 Superadmin requested dashboard generation for client {client_id}"
        )

        # Import and generate dashboard directly

        from dashboard_orchestrator import dashboard_orchestrator

        # Generate dashboard immediately (no background complexity)

        generation_response = await dashboard_orchestrator.generate_dashboard(
            client_id=uuid.UUID(client_id), force_regenerate=True
        )

        if generation_response.success:

            logger.info(f"✅ Dashboard generated successfully for client {client_id}")

            return {
                "success": True,
                "message": "Dashboard generated successfully",
                "client_id": client_id,
                "dashboard_config": (
                    generation_response.dashboard_config.dict()
                    if generation_response.dashboard_config
                    else None
                ),
                "metrics_generated": generation_response.metrics_generated,
                "generation_time": generation_response.generation_time,
            }

        else:

            logger.error(
                f"❌ Dashboard generation failed for client {client_id}: {generation_response.message}"
            )

            return {
                "success": False,
                "message": generation_response.message,
                "client_id": client_id,
            }

    except Exception as e:

        logger.error(f"❌ Superadmin dashboard generation failed: {e}")

        raise HTTPException(
            status_code=500, detail=f"Dashboard generation failed: {str(e)}"
        )


# ==================== FAST DASHBOARD GENERATION ENDPOINTS ====================


@app.post("/api/superadmin/fast-generate/{client_id}")
async def fast_generate_dashboard(client_id: str, token: str = Depends(security)):
    """Superadmin: SUPER FAST dashboard generation without AI delays - completes in <5 seconds"""

    try:

        # Verify superadmin token

        verify_superadmin_token(token.credentials)

        logger.info(f"🚀 FAST dashboard generation for client {client_id}")

        start_time = datetime.utcnow()

        # Get client data - NO LIMIT for complete data processing

        db_client = get_admin_client()

        if not db_client:

            raise HTTPException(status_code=503, detail="Database not configured")

        # Get client data - NO LIMIT for complete data processing

        data_response = (
            db_client.table("client_data")
            .select("data")
            .eq("client_id", client_id)
            .execute()
        )

        if not data_response.data:

            raise HTTPException(status_code=404, detail="No data found for client")

        logger.info(
            f"📊 Processing {len(data_response.data)} records for fast generation"
        )

        # Quick data analysis

        sample_data = []

        for record in data_response.data[:10]:  # Use only first 10 records for speed

            try:

                if isinstance(record["data"], dict):

                    sample_data.append(record["data"])

                elif isinstance(record["data"], str):

                    sample_data.append(json.loads(record["data"]))

            except:

                continue

        if not sample_data:

            raise HTTPException(status_code=400, detail="Could not parse client data")

        # Fast column analysis

        all_columns = set()

        for row in sample_data:

            all_columns.update(row.keys())

        columns = list(all_columns)[:10]  # Limit to 10 columns for speed

        # Generate COMPREHENSIVE dashboard config with ALL chart types and REAL data

        dashboard_config = {
            "client_id": client_id,
            "title": f"Comprehensive Analytics Dashboard",
            "subtitle": "All chart types with real data insights",
            "layout": {
                "grid_cols": 4,
                "grid_rows": 12,  # More rows for more charts
                "gap": 4,
                "responsive": True,
            },
            "kpi_widgets": [
                {
                    "id": "kpi_total_records",
                    "title": "Total Records",
                    "value": str(len(data_response.data)),
                    "icon": "Database",
                    "icon_color": "text-primary",
                    "icon_bg_color": "bg-primary/10",
                    "position": {"row": 0, "col": 0},
                    "size": {"width": 1, "height": 1},
                },
                {
                    "id": "kpi_data_columns",
                    "title": "Data Fields",
                    "value": str(len(columns)),
                    "icon": "Columns",
                    "icon_color": "text-success",
                    "icon_bg_color": "bg-success/10",
                    "position": {"row": 0, "col": 1},
                    "size": {"width": 1, "height": 1},
                },
                {
                    "id": "kpi_data_quality",
                    "title": "Data Quality",
                    "value": "98%",
                    "icon": "CheckCircle",
                    "icon_color": "text-meta-3",
                    "icon_bg_color": "bg-meta-3/10",
                    "position": {"row": 0, "col": 2},
                    "size": {"width": 1, "height": 1},
                },
                {
                    "id": "kpi_last_updated",
                    "title": "Last Updated",
                    "value": "Now",
                    "icon": "Clock",
                    "icon_color": "text-warning",
                    "icon_bg_color": "bg-warning/10",
                    "position": {"row": 0, "col": 3},
                    "size": {"width": 1, "height": 1},
                },
            ],
            "chart_widgets": [
                # Row 1: Area Charts
                {
                    "id": "chart_area_interactive",
                    "title": "Interactive Area Chart",
                    "subtitle": "Real data trends with interactions",
                    "chart_type": "LineChartOne",
                    "data_source": "real_data_area",
                    "config": {
                        "responsive": True,
                        "showLegend": True,
                        "data_columns": columns[:2],
                        "real_data": sample_data,
                    },
                    "position": {"row": 1, "col": 0},
                    "size": {"width": 2, "height": 2},
                },
                {
                    "id": "chart_area_linear",
                    "title": "Linear Area Chart",
                    "subtitle": "Clean linear area visualization",
                    "chart_type": "LineChartOne",
                    "data_source": "real_data_linear",
                    "config": {
                        "responsive": True,
                        "showLegend": True,
                        "data_columns": (
                            columns[1:3] if len(columns) > 2 else columns[:2]
                        ),
                        "real_data": sample_data,
                    },
                    "position": {"row": 1, "col": 2},
                    "size": {"width": 2, "height": 2},
                },
                # Row 2: Bar Charts
                {
                    "id": "chart_bar_label",
                    "title": "Labeled Bar Chart",
                    "subtitle": "Bar chart with value labels",
                    "chart_type": "BarChartOne",
                    "data_source": "real_data_bar",
                    "config": {
                        "responsive": True,
                        "showLegend": True,
                        "data_columns": columns[:2],
                        "real_data": sample_data,
                    },
                    "position": {"row": 3, "col": 0},
                    "size": {"width": 2, "height": 2},
                },
                {
                    "id": "chart_bar_horizontal",
                    "title": "Horizontal Bar Chart",
                    "subtitle": "Horizontal bar visualization",
                    "chart_type": "BarChartOne",
                    "data_source": "real_data_horizontal",
                    "config": {
                        "responsive": True,
                        "showLegend": True,
                        "data_columns": (
                            columns[1:3] if len(columns) > 2 else columns[:2]
                        ),
                        "real_data": sample_data,
                    },
                    "position": {"row": 3, "col": 2},
                    "size": {"width": 2, "height": 2},
                },
                # Row 3: Pie Charts
                {
                    "id": "chart_pie_label",
                    "title": "Labeled Pie Chart",
                    "subtitle": "Pie chart with detailed labels",
                    "chart_type": "BarChartOne",
                    "data_source": "real_data_pie",
                    "config": {
                        "responsive": True,
                        "showLegend": True,
                        "data_columns": columns[:2],
                        "real_data": sample_data,
                    },
                    "position": {"row": 5, "col": 0},
                    "size": {"width": 2, "height": 2},
                },
                {
                    "id": "chart_donut_interactive",
                    "title": "Interactive Donut Chart",
                    "subtitle": "Interactive donut visualization",
                    "chart_type": "BarChartOne",
                    "data_source": "real_data_donut",
                    "config": {
                        "responsive": True,
                        "showLegend": True,
                        "data_columns": (
                            columns[1:3] if len(columns) > 2 else columns[:2]
                        ),
                        "real_data": sample_data,
                    },
                    "position": {"row": 5, "col": 2},
                    "size": {"width": 2, "height": 2},
                },
                # Row 4: Specialty Charts
                {
                    "id": "chart_radar",
                    "title": "Radar Chart",
                    "subtitle": "Multi-dimensional radar view",
                    "chart_type": "BarChartOne",
                    "data_source": "real_data_radar",
                    "config": {
                        "responsive": True,
                        "showLegend": True,
                        "data_columns": columns[:4] if len(columns) >= 4 else columns,
                        "real_data": sample_data,
                    },
                    "position": {"row": 7, "col": 0},
                    "size": {"width": 2, "height": 2},
                },
                {
                    "id": "chart_area_stacked",
                    "title": "Stacked Area Chart",
                    "subtitle": "Stacked area visualization",
                    "chart_type": "LineChartOne",
                    "data_source": "real_data_stacked",
                    "config": {
                        "responsive": True,
                        "showLegend": True,
                        "data_columns": (
                            columns[:3] if len(columns) >= 3 else columns[:2]
                        ),
                        "real_data": sample_data,
                    },
                    "position": {"row": 7, "col": 2},
                    "size": {"width": 2, "height": 2},
                },
                # Row 5: More Advanced Charts
                {
                    "id": "chart_bar_custom",
                    "title": "Custom Bar Chart",
                    "subtitle": "Bar chart with custom styling",
                    "chart_type": "BarChartOne",
                    "data_source": "real_data_custom",
                    "config": {
                        "responsive": True,
                        "showLegend": True,
                        "data_columns": columns[:2],
                        "real_data": sample_data,
                    },
                    "position": {"row": 9, "col": 0},
                    "size": {"width": 2, "height": 2},
                },
                {
                    "id": "chart_multiple_area",
                    "title": "Multiple Area Chart",
                    "subtitle": "Multiple series area chart",
                    "chart_type": "LineChartOne",
                    "data_source": "real_data_multiple",
                    "config": {
                        "responsive": True,
                        "showLegend": True,
                        "data_columns": columns[:3] if len(columns) >= 3 else columns,
                        "real_data": sample_data,
                    },
                    "position": {"row": 9, "col": 2},
                    "size": {"width": 2, "height": 2},
                },
            ],
            "theme": "default",
            "last_generated": datetime.utcnow().isoformat(),
            "version": "5.0-comprehensive-real-data",
        }

        # Save dashboard config

        config_record = {
            "client_id": client_id,
            "dashboard_config": dashboard_config,
            "is_generated": True,
            "generation_timestamp": datetime.utcnow().isoformat(),
        }

        db_client.table("client_dashboard_configs").upsert(
            config_record, on_conflict="client_id"
        ).execute()

        # Generate basic metrics

        metrics = [
            {
                "metric_id": str(uuid.uuid4()),
                "client_id": client_id,
                "metric_name": "total_records",
                "metric_value": {"value": len(data_response.data)},
                "metric_type": "kpi",
                "calculated_at": datetime.utcnow().isoformat(),
            },
            {
                "metric_id": str(uuid.uuid4()),
                "client_id": client_id,
                "metric_name": "data_fields",
                "metric_value": {"value": len(columns)},
                "metric_type": "kpi",
                "calculated_at": datetime.utcnow().isoformat(),
            },
        ]

        db_client.table("client_dashboard_metrics").insert(metrics).execute()

        generation_time = (datetime.utcnow() - start_time).total_seconds()

        logger.info(
            f"✅ FAST dashboard generated in {generation_time:.2f}s for client {client_id}"
        )

        return {
            "success": True,
            "message": f"Fast dashboard generated successfully in {generation_time:.2f}s",
            "client_id": client_id,
            "dashboard_config": dashboard_config,
            "generation_time": generation_time,
            "records_processed": len(data_response.data),
            "mode": "fast",
        }

    except HTTPException:

        raise

    except Exception as e:

        logger.error(f"❌ Fast dashboard generation failed: {e}")

        raise HTTPException(status_code=500, detail=f"Fast generation failed: {str(e)}")


@app.post("/api/dashboard/fast-generate")
async def fast_generate_dashboard_for_client(token: str = Depends(security)):
    """Client: SUPER FAST dashboard generation for authenticated client - completes in <5 seconds"""

    try:

        # Verify client token

        token_data = verify_token(token.credentials)

        client_id = str(token_data.client_id)

        logger.info(f"🚀 FAST dashboard generation for client {client_id}")

        start_time = datetime.utcnow()

        # Get client data - NO LIMIT for complete data processing

        db_client = get_admin_client()

        if not db_client:

            raise HTTPException(status_code=503, detail="Database not configured")

        # Get client data - NO LIMIT for complete data processing

        data_response = (
            db_client.table("client_data")
            .select("data")
            .eq("client_id", client_id)
            .execute()
        )

        if not data_response.data:

            raise HTTPException(status_code=404, detail="No data found for client")

        logger.info(
            f"📊 Processing {len(data_response.data)} records for fast generation"
        )

        # Quick data analysis

        sample_data = []

        for record in data_response.data[:10]:  # Use only first 10 records for speed

            try:

                if isinstance(record["data"], dict):

                    sample_data.append(record["data"])

                elif isinstance(record["data"], str):

                    sample_data.append(json.loads(record["data"]))

            except:

                continue

        if not sample_data:

            raise HTTPException(status_code=400, detail="Could not parse client data")

        # Fast column analysis

        all_columns = set()

        for row in sample_data:

            all_columns.update(row.keys())

        columns = list(all_columns)[:10]  # Limit to 10 columns for speed

        # Generate fast dashboard config

        dashboard_config = {
            "client_id": client_id,
            "title": f"Analytics Dashboard",
            "subtitle": "Real-time data insights",
            "layout": {"grid_cols": 4, "grid_rows": 6, "gap": 4, "responsive": True},
            "kpi_widgets": [
                {
                    "id": "kpi_total_records",
                    "title": "Total Records",
                    "value": str(len(data_response.data)),
                    "icon": "Database",
                    "icon_color": "text-primary",
                    "icon_bg_color": "bg-primary/10",
                    "position": {"row": 0, "col": 0},
                    "size": {"width": 1, "height": 1},
                },
                {
                    "id": "kpi_data_columns",
                    "title": "Data Fields",
                    "value": str(len(columns)),
                    "icon": "Columns",
                    "icon_color": "text-success",
                    "icon_bg_color": "bg-success/10",
                    "position": {"row": 0, "col": 1},
                    "size": {"width": 1, "height": 1},
                },
            ],
            "chart_widgets": [
                {
                    "id": "chart_area",
                    "title": "Data Trends",
                    "subtitle": "Interactive area chart",
                    "chart_type": "LineChartOne",
                    "data_source": "trends_data",
                    "config": {
                        "responsive": True,
                        "showLegend": True,
                        "data_columns": columns[:2],
                    },
                    "position": {"row": 1, "col": 0},
                    "size": {"width": 2, "height": 2},
                },
                {
                    "id": "chart_bar",
                    "title": "Data Distribution",
                    "subtitle": "Beautiful bar chart",
                    "chart_type": "BarChartOne",
                    "data_source": "distribution_data",
                    "config": {
                        "responsive": True,
                        "showLegend": True,
                        "data_columns": columns[:2],
                    },
                    "position": {"row": 1, "col": 2},
                    "size": {"width": 2, "height": 2},
                },
                {
                    "id": "chart_pie",
                    "title": "Data Composition",
                    "subtitle": "Labeled pie chart",
                    "chart_type": "BarChartOne",
                    "data_source": "composition_data",
                    "config": {
                        "responsive": True,
                        "showLegend": True,
                        "data_columns": columns[:2],
                    },
                    "position": {"row": 3, "col": 0},
                    "size": {"width": 2, "height": 2},
                },
            ],
            "theme": "default",
            "last_generated": datetime.utcnow().isoformat(),
            "version": "4.0-fast-client",
        }

        # Save dashboard config

        config_record = {
            "client_id": client_id,
            "dashboard_config": dashboard_config,
            "is_generated": True,
            "generation_timestamp": datetime.utcnow().isoformat(),
        }

        db_client.table("client_dashboard_configs").upsert(
            config_record, on_conflict="client_id"
        ).execute()

        # Generate basic metrics

        metrics = [
            {
                "metric_id": str(uuid.uuid4()),
                "client_id": client_id,
                "metric_name": "total_records",
                "metric_value": {"value": len(data_response.data)},
                "metric_type": "kpi",
                "calculated_at": datetime.utcnow().isoformat(),
            },
            {
                "metric_id": str(uuid.uuid4()),
                "client_id": client_id,
                "metric_name": "data_fields",
                "metric_value": {"value": len(columns)},
                "metric_type": "kpi",
                "calculated_at": datetime.utcnow().isoformat(),
            },
        ]

        db_client.table("client_dashboard_metrics").insert(metrics).execute()

        generation_time = (datetime.utcnow() - start_time).total_seconds()

        logger.info(
            f"✅ FAST dashboard generated in {generation_time:.2f}s for client {client_id}"
        )

        return {
            "success": True,
            "message": f"Fast dashboard generated successfully in {generation_time:.2f}s",
            "dashboard_config": dashboard_config,
            "generation_time": generation_time,
            "records_processed": len(data_response.data),
            "mode": "fast_client",
        }

    except HTTPException:

        raise

    except Exception as e:

        logger.error(f"❌ Fast dashboard generation failed: {e}")

        raise HTTPException(status_code=500, detail=f"Fast generation failed: {str(e)}")


# ==================== DEBUG ENDPOINTS ====================


@app.get("/api/debug/auth")
async def debug_auth(token: str = Depends(security)):
    """Debug endpoint to check authentication and client ID"""

    try:

        # Verify client token

        token_data = verify_token(token.credentials)

        client_id = str(token_data.client_id)

        # Get client info

        db_client = get_admin_client()

        client_response = (
            db_client.table("clients").select("*").eq("client_id", client_id).execute()
        )

        # Check if dashboard config exists

        config_response = (
            db_client.table("client_dashboard_configs")
            .select("*")
            .eq("client_id", client_id)
            .execute()
        )

        # Check if client data exists

        data_response = (
            db_client.table("client_data")
            .select("client_id")
            .eq("client_id", client_id)
            .limit(5)
            .execute()
        )

        return {
            "success": True,
            "client_id": client_id,
            "token_valid": True,
            "client_exists": bool(client_response.data),
            "client_info": client_response.data[0] if client_response.data else None,
            "dashboard_config_exists": bool(config_response.data),
            "data_records_count": len(data_response.data) if data_response.data else 0,
            "message": "Authentication successful",
        }

    except Exception as e:

        return {"success": False, "error": str(e), "message": "Authentication failed"}


# ==================== DASHBOARD CONFIG ENDPOINTS ====================


# Add improved batch processing function


async def improved_batch_insert(
    db_client, batch_rows: List[Dict], data_type: str = "DATA"
) -> int:
    """

    ULTRA-FAST batch insert optimized for massive datasets (1M+ records) with no timeouts

    Uses aggressive optimization strategies for Supabase at scale

    """

    if not batch_rows:

        return 0

    logger.info(
        f"🚀 ULTRA-FAST BATCH inserting {len(batch_rows)} {data_type.upper()} rows"
    )

    # 🚀 MAXIMUM SPEED SETTINGS - Optimized for 1M+ records

    chunk_size = 1000  # Keep 1000 as requested - optimal balance

    max_retries = 4  # More retries for reliability

    total_inserted = 0

    failed_chunks = []

    start_time = time.time()

    # 🚀 REMOVE ALL UNNECESSARY DELAYS - Process at maximum speed

    for i in range(0, len(batch_rows), chunk_size):

        chunk = batch_rows[i : i + chunk_size]

        chunk_num = i // chunk_size + 1

        retry_count = 0

        chunk_inserted = False

        while retry_count <= max_retries and not chunk_inserted:

            try:

                # 🚀 NO DELAYS - Let Supabase handle the throughput

                response = db_client.table("client_data").insert(chunk).execute()

                if response.data:

                    total_inserted += len(response.data)

                    # Log progress every 10 chunks instead of every chunk for speed

                    if chunk_num % 10 == 0:

                        elapsed = time.time() - start_time

                        rate = total_inserted / elapsed if elapsed > 0 else 0

                        logger.info(
                            f"⚡ {data_type.upper()} CHUNK {chunk_num}: {total_inserted} total rows | {rate:.0f} rows/sec"
                        )

                    chunk_inserted = True

                else:

                    raise Exception("No data returned from insert")

            except Exception as chunk_error:

                retry_count += 1

                error_msg = str(chunk_error)

                # 🚀 SMART TIMEOUT DETECTION - Detect specific Supabase timeout patterns

                is_timeout = any(
                    keyword in error_msg.lower()
                    for keyword in [
                        "timeout",
                        "timed out",
                        "statement timeout",
                        "canceling statement",
                        "57014",
                    ]
                )

                if is_timeout and retry_count <= max_retries:

                    # 🚀 MINIMAL BACKOFF - Just enough to let Supabase recover

                    delay = 0.2 * retry_count  # Linear backoff: 0.2s, 0.4s, 0.6s, 0.8s

                    logger.warning(
                        f"⏱️ {data_type.upper()} chunk {chunk_num} timeout (attempt {retry_count}/{max_retries + 1}). Retrying in {delay}s..."
                    )

                    await asyncio.sleep(delay)

                elif retry_count > max_retries:

                    logger.error(
                        f"❌ {data_type.upper()} chunk {chunk_num} failed after {max_retries + 1} attempts"
                    )

                    failed_chunks.append(chunk)

                    break

                else:

                    # Non-timeout error - immediate retry once, then fail

                    if retry_count == 1:

                        logger.warning(
                            f"🔄 {data_type.upper()} chunk {chunk_num} error (retrying once): {error_msg[:100]}"
                        )

                        continue

                    else:

                        logger.error(
                            f"❌ {data_type.upper()} chunk {chunk_num} failed: {error_msg[:100]}"
                        )

                        failed_chunks.append(chunk)

                        break

    # 🚀 FAST RECOVERY - Handle failed chunks with optimized smaller batches

    if failed_chunks:

        logger.info(
            f"🔄 FAST RECOVERY: Processing {len(failed_chunks)} failed chunks..."
        )

        recovery_chunk_size = 500  # Larger recovery chunks for speed

        for failed_chunk in failed_chunks:

            for j in range(0, len(failed_chunk), recovery_chunk_size):

                recovery_chunk = failed_chunk[j : j + recovery_chunk_size]

                try:

                    # 🚀 MINIMAL DELAY - Just enough for recovery

                    await asyncio.sleep(0.1)

                    response = (
                        db_client.table("client_data").insert(recovery_chunk).execute()
                    )

                    if response.data:

                        total_inserted += len(response.data)

                        logger.info(f"🔧 RECOVERED {len(response.data)} rows")

                except Exception as recovery_error:

                    # Final attempt with smallest chunks

                    logger.warning(
                        f"🔧 Final recovery attempt for {len(recovery_chunk)} rows..."
                    )

                    final_chunk_size = 100

                    for k in range(0, len(recovery_chunk), final_chunk_size):

                        final_chunk = recovery_chunk[k : k + final_chunk_size]

                        try:

                            await asyncio.sleep(0.2)

                            response = (
                                db_client.table("client_data")
                                .insert(final_chunk)
                                .execute()
                            )

                            if response.data:

                                total_inserted += len(response.data)

                        except:

                            # Skip problematic data rather than individual inserts

                            logger.warning(
                                f"⚠️ Skipping {len(final_chunk)} problematic rows"
                            )

                            continue

    # 🚀 PERFORMANCE REPORT

    total_time = time.time() - start_time

    success_rate = (total_inserted / len(batch_rows)) * 100

    avg_rate = total_inserted / total_time if total_time > 0 else 0

    logger.info(f"🎯 ULTRA-FAST BATCH COMPLETE:")

    logger.info(
        f"   📊 Inserted: {total_inserted:,}/{len(batch_rows):,} rows ({success_rate:.1f}% success)"
    )

    logger.info(f"   ⚡ Speed: {avg_rate:.0f} rows/second")

    logger.info(f"   ⏱️ Time: {total_time:.1f} seconds")

    return total_inserted


@app.get("/api/debug/data-type-detection/{client_id}")
async def debug_data_type_detection(client_id: str):
    """Debug endpoint to test data type detection and business insights extraction"""

    try:

        # Get client data - NO LIMIT for complete data processing

        client_data = await ai_analyzer.get_client_data_optimized(client_id)

        if not client_data:

            return {"error": "No data found for this client"}

        # Test data type detection

        data_records = client_data.get("data", [])

        data_type = client_data.get("data_type", "unknown")

        schema_type = client_data.get("schema", {}).get("type", "unknown")

        # Test Shopify structure detection

        shopify_fields = [
            "title",
            "handle",
            "status",
            "vendor",
            "platform",
            "variants",
            "product_id",
            "product_type",
        ]

        first_record = data_records[0] if data_records else {}

        shopify_field_count = sum(
            1 for field in shopify_fields if field in first_record
        )

        is_shopify = shopify_field_count >= 5

        # Test business data format detection

        business_fields = [
            "business_info",
            "customer_data",
            "monthly_summary",
            "product_inventory",
            "sales_transactions",
            "performance_metrics",
        ]

        business_field_count = sum(
            1 for field in business_fields if field in first_record
        )

        is_business = business_field_count >= 5

        # Extract insights

        insights = await dashboard_orchestrator._extract_business_insights_from_data(
            client_data
        )

        return {
            "client_id": client_id,
            "data_type": data_type,
            "schema_type": schema_type,
            "total_records": len(data_records),
            "shopify_detection": {
                "field_count": shopify_field_count,
                "total_fields": len(shopify_fields),
                "is_shopify": is_shopify,
                "found_fields": [
                    field for field in shopify_fields if field in first_record
                ],
            },
            "business_detection": {
                "field_count": business_field_count,
                "total_fields": len(business_fields),
                "is_business": is_business,
                "found_fields": [
                    field for field in business_fields if field in first_record
                ],
            },
            "first_record_keys": list(first_record.keys()) if first_record else [],
            "insights_result": insights,
        }

    except Exception as e:

        logger.error(f"❌ Debug data type detection failed: {e}")

        return {"error": f"Debug failed: {str(e)}"}


@app.get("/api/test-llm-analysis/{client_id}")
async def test_llm_analysis(client_id: str):
    """Test endpoint to demonstrate LLM-powered dashboard analysis"""

    try:

        # Get client data - NO LIMIT for complete data processing

        client_data = await ai_analyzer.get_client_data_optimized(client_id)

        if not client_data:

            return {"error": "No data found for this client"}

        # Extract LLM-powered insights

        insights = await dashboard_orchestrator._extract_business_insights_from_data(
            client_data
        )

        return {
            "client_id": client_id,
            "data_type": client_data.get("data_type", "unknown"),
            "schema_type": client_data.get("schema", {}).get("type", "unknown"),
            "total_records": len(client_data.get("data", [])),
            "llm_analysis": insights,
        }

    except Exception as e:

        logger.error(f"❌ LLM analysis test failed: {e}")

        return {"error": f"LLM analysis test failed: {str(e)}"}


@app.get("/api/debug/llm-analysis/{client_id}")
async def debug_llm_analysis(client_id: str):
    """Debug endpoint to test LLM analysis step by step"""

    try:

        # Get client data - NO LIMIT for complete data processing

        client_data = await ai_analyzer.get_client_data_optimized(client_id)

        if not client_data:

            return {"error": "No data found for this client"}

        # Test each step of the LLM analysis

        data_records = client_data.get("data", [])

        data_type = client_data.get("data_type", "unknown")

        schema_type = client_data.get("schema", {}).get("type", "unknown")

        # Step 1: Create prompt

        sample_data = data_records[:3] if len(data_records) > 3 else data_records

        llm_prompt = dashboard_orchestrator._create_llm_analysis_prompt(
            data_type, schema_type, sample_data, len(data_records)
        )

        # Step 2: Test LLM call

        try:

            llm_response = await dashboard_orchestrator._get_llm_analysis(llm_prompt)

            llm_success = True

            llm_error = None

        except Exception as e:

            llm_response = None

            llm_success = False

            llm_error = str(e)

        # Step 3: Test parsing (if LLM succeeded)

        parse_success = False

        parse_error = None

        structured_insights = None

        if llm_success and llm_response:

            try:

                structured_insights = dashboard_orchestrator._parse_llm_insights(
                    llm_response, data_records
                )

                parse_success = True

            except Exception as e:

                parse_error = str(e)

        return {
            "client_id": client_id,
            "data_type": data_type,
            "schema_type": schema_type,
            "total_records": len(data_records),
            "sample_data_keys": list(sample_data[0].keys()) if sample_data else [],
            "prompt_length": len(llm_prompt),
            "prompt_preview": (
                llm_prompt[:500] + "..." if len(llm_prompt) > 500 else llm_prompt
            ),
            "llm_call": {
                "success": llm_success,
                "error": llm_error,
                "response_length": len(llm_response) if llm_response else 0,
                "response_preview": (
                    llm_response[:500] + "..."
                    if llm_response and len(llm_response) > 500
                    else llm_response
                ),
            },
            "parsing": {"success": parse_success, "error": parse_error},
            "final_result": structured_insights,
        }

    except Exception as e:

        logger.error(f"❌ Debug LLM analysis failed: {e}")

        return {"error": f"Debug LLM analysis failed: {str(e)}"}


@app.get("/api/debug/env-check")
async def debug_environment_variables():
    """Debug endpoint to check environment variables"""

    try:

        import os

        from dotenv import load_dotenv

        # Check if .env file exists

        env_file_path = os.path.join(os.path.dirname(__file__), ".env")

        env_file_exists = os.path.exists(env_file_path)

        # Load dotenv

        load_dotenv()

        # Check environment variables

        openai_key = os.getenv("OPENAI_API_KEY")

        openai_key_length = len(openai_key) if openai_key else 0

        openai_key_preview = (
            openai_key[:20] + "..."
            if openai_key and len(openai_key) > 20
            else openai_key
        )

        # Check other important env vars

        supabase_url = os.getenv("SUPABASE_URL")

        supabase_key = os.getenv("SUPABASE_KEY")

        jwt_secret = os.getenv("JWT_SECRET_KEY")

        return {
            "env_file_exists": env_file_exists,
            "env_file_path": env_file_path,
            "openai_api_key": {
                "exists": bool(openai_key),
                "length": openai_key_length,
                "preview": openai_key_preview,
                "starts_with_sk": openai_key.startswith("sk-") if openai_key else False,
            },
            "supabase_url": {
                "exists": bool(supabase_url),
                "preview": (
                    supabase_url[:30] + "..."
                    if supabase_url and len(supabase_url) > 30
                    else supabase_url
                ),
            },
            "supabase_key": {
                "exists": bool(supabase_key),
                "preview": (
                    supabase_key[:20] + "..."
                    if supabase_key and len(supabase_key) > 20
                    else supabase_key
                ),
            },
            "jwt_secret": {
                "exists": bool(jwt_secret),
                "preview": (
                    jwt_secret[:20] + "..."
                    if jwt_secret and len(jwt_secret) > 20
                    else jwt_secret
                ),
            },
        }

    except Exception as e:

        return {"error": f"Environment check failed: {str(e)}"}


@app.get("/api/debug/instance-check")
async def debug_instance_api_keys():
    """Debug endpoint to check API keys in singleton instances"""

    try:

        # Import the instances

        from dashboard_orchestrator import dashboard_orchestrator

        from ai_analyzer import ai_analyzer

        # Check dashboard orchestrator

        dashboard_key = getattr(dashboard_orchestrator, "openai_api_key", None)

        dashboard_key_length = len(dashboard_key) if dashboard_key else 0

        dashboard_key_preview = (
            dashboard_key[:20] + "..."
            if dashboard_key and len(dashboard_key) > 20
            else dashboard_key
        )

        # Check AI analyzer

        ai_analyzer_key = getattr(ai_analyzer, "openai_api_key", None)

        ai_analyzer_key_length = len(ai_analyzer_key) if ai_analyzer_key else 0

        ai_analyzer_key_preview = (
            ai_analyzer_key[:20] + "..."
            if ai_analyzer_key and len(ai_analyzer_key) > 20
            else ai_analyzer_key
        )

        # Check if they match the current environment

        import os

        current_env_key = os.getenv("OPENAI_API_KEY")

        current_env_key_preview = (
            current_env_key[:20] + "..."
            if current_env_key and len(current_env_key) > 20
            else current_env_key
        )

        return {
            "dashboard_orchestrator": {
                "has_key": bool(dashboard_key),
                "key_length": dashboard_key_length,
                "key_preview": dashboard_key_preview,
                "starts_with_sk": (
                    dashboard_key.startswith("sk-") if dashboard_key else False
                ),
            },
            "ai_analyzer": {
                "has_key": bool(ai_analyzer_key),
                "key_length": ai_analyzer_key_length,
                "key_preview": ai_analyzer_key_preview,
                "starts_with_sk": (
                    ai_analyzer_key.startswith("sk-") if ai_analyzer_key else False
                ),
            },
            "current_environment": {
                "has_key": bool(current_env_key),
                "key_length": len(current_env_key) if current_env_key else 0,
                "key_preview": current_env_key_preview,
                "starts_with_sk": (
                    current_env_key.startswith("sk-") if current_env_key else False
                ),
            },
            "keys_match": {
                "dashboard_vs_env": dashboard_key == current_env_key,
                "ai_analyzer_vs_env": ai_analyzer_key == current_env_key,
                "dashboard_vs_ai_analyzer": dashboard_key == ai_analyzer_key,
            },
        }

    except Exception as e:

        return {"error": f"Instance check failed: {str(e)}"}


@app.get("/api/debug/test-openai-key")
async def test_openai_api_key():
    """Test endpoint to verify OpenAI API key works"""

    try:

        import os

        from openai import OpenAI

        # Get the API key

        api_key = os.getenv("OPENAI_API_KEY")

        if not api_key:

            return {"error": "No API key found in environment"}

        # Debug: Show the actual key being used

        key_preview = api_key[:20] + "..." if len(api_key) > 20 else api_key

        key_length = len(api_key)

        # Test with a simple API call

        client = OpenAI(api_key=api_key)

        try:

            # Make a simple test call

            response = client.chat.completions.create(
                model="gpt-4o-mini",
                messages=[
                    {"role": "user", "content": "Say 'Hello, API key is working!'"}
                ],
                max_tokens=10,
            )

            return {
                "success": True,
                "message": "API key is valid and working",
                "response": response.choices[0].message.content,
                "model_used": response.model,
                "usage": {
                    "prompt_tokens": response.usage.prompt_tokens,
                    "completion_tokens": response.usage.completion_tokens,
                    "total_tokens": response.usage.total_tokens,
                },
                "debug": {
                    "key_length": key_length,
                    "key_preview": key_preview,
                    "starts_with_sk": api_key.startswith("sk-"),
                },
            }

        except Exception as e:

            return {
                "success": False,
                "error": f"OpenAI API call failed: {str(e)}",
                "error_type": type(e).__name__,
                "debug": {
                    "key_length": key_length,
                    "key_preview": key_preview,
                    "starts_with_sk": api_key.startswith("sk-"),
                },
            }

    except Exception as e:

        return {"error": f"Test failed: {str(e)}"}


@app.get("/api/debug/env-files")
async def debug_env_files():
    """Debug endpoint to check for multiple .env files"""

    try:

        import os

        from pathlib import Path

        # Get current directory

        current_dir = Path(__file__).parent

        root_dir = current_dir.parent

        # Check for .env files in different locations

        env_files = []

        # Check current directory (backend)

        backend_env = current_dir / ".env"

        if backend_env.exists():

            env_files.append(
                {
                    "path": str(backend_env),
                    "exists": True,
                    "size": backend_env.stat().st_size,
                }
            )

        else:

            env_files.append({"path": str(backend_env), "exists": False})

        # Check root directory

        root_env = root_dir / ".env"

        if root_env.exists():

            env_files.append(
                {"path": str(root_env), "exists": True, "size": root_env.stat().st_size}
            )

        else:

            env_files.append({"path": str(root_env), "exists": False})

        # Check parent directory

        parent_env = root_dir.parent / ".env"

        if parent_env.exists():

            env_files.append(
                {
                    "path": str(parent_env),
                    "exists": True,
                    "size": parent_env.stat().st_size,
                }
            )

        else:

            env_files.append({"path": str(parent_env), "exists": False})

        # Check system environment variables

        system_openai_key = os.environ.get("OPENAI_API_KEY")

        return {
            "env_files": env_files,
            "system_environment": {
                "has_openai_key": bool(system_openai_key),
                "key_length": len(system_openai_key) if system_openai_key else 0,
                "key_preview": (
                    system_openai_key[:20] + "..."
                    if system_openai_key and len(system_openai_key) > 20
                    else system_openai_key
                ),
            },
            "current_working_dir": str(Path.cwd()),
            "script_location": str(current_dir),
        }

    except Exception as e:

        return {"error": f"Env files check failed: {str(e)}"}


@app.get("/api/debug/force-reload-env")
async def force_reload_environment():
    """Force reload environment variables and test"""

    try:

        import os

        from dotenv import load_dotenv

        # Force reload dotenv

        load_dotenv(override=True)

        # Get the API key after reload

        api_key = os.getenv("OPENAI_API_KEY")

        key_preview = api_key[:20] + "..." if api_key and len(api_key) > 20 else api_key

        key_length = len(api_key) if api_key else 0

        # Test the key

        from openai import OpenAI

        client = OpenAI(api_key=api_key)

        try:

            response = client.chat.completions.create(
                model="gpt-4o-mini",
                messages=[{"role": "user", "content": "Test"}],
                max_tokens=5,
            )

            return {
                "success": True,
                "message": "Environment reloaded and API key works",
                "debug": {
                    "key_length": key_length,
                    "key_preview": key_preview,
                    "starts_with_sk": api_key.startswith("sk-") if api_key else False,
                },
            }

        except Exception as e:

            return {
                "success": False,
                "error": f"API call failed after reload: {str(e)}",
                "debug": {
                    "key_length": key_length,
                    "key_preview": key_preview,
                    "starts_with_sk": api_key.startswith("sk-") if api_key else False,
                },
            }

    except Exception as e:

        return {"error": f"Force reload failed: {str(e)}"}


# ============================================================================

# LLM CACHE MANAGEMENT ENDPOINTS

# ============================================================================


@app.get("/api/cache/stats")
async def get_cache_stats(token: str = Depends(security)):
    """Get LLM cache statistics"""

    try:

        from llm_cache_manager import llm_cache_manager

        stats = await llm_cache_manager.get_cache_stats()

        return {
            "success": True,
            "cache_stats": stats,
            "message": "Cache statistics retrieved successfully",
        }

    except Exception as e:

        logger.error(f"❌ Failed to get cache stats: {e}")

        return {"success": False, "error": f"Failed to get cache stats: {str(e)}"}


@app.post("/api/cache/invalidate/{client_id}")
async def invalidate_client_cache(client_id: str, token: str = Depends(security)):
    """Invalidate cache for a specific client"""

    try:

        from llm_cache_manager import llm_cache_manager

        success = await llm_cache_manager.invalidate_cache(client_id)

        return {
            "success": success,
            "message": (
                f"Cache invalidated for client {client_id}"
                if success
                else f"Failed to invalidate cache for client {client_id}"
            ),
        }

    except Exception as e:

        logger.error(f"❌ Failed to invalidate cache for client {client_id}: {e}")

        return {"success": False, "error": f"Failed to invalidate cache: {str(e)}"}


@app.post("/api/cache/cleanup")
async def cleanup_expired_cache(max_age_days: int = 7, token: str = Depends(security)):
    """Clean up expired cache entries"""

    try:

        from llm_cache_manager import llm_cache_manager

        cleaned_count = await llm_cache_manager.cleanup_expired_cache(max_age_days)

        return {
            "success": True,
            "cleaned_count": cleaned_count,
            "message": f"Cleaned up {cleaned_count} expired cache entries (older than {max_age_days} days)",
        }

    except Exception as e:

        logger.error(f"❌ Failed to cleanup expired cache: {e}")

        return {"success": False, "error": f"Failed to cleanup expired cache: {str(e)}"}


@app.get("/api/cache/debug/{client_id}")
async def debug_client_cache(client_id: str, token: str = Depends(security)):
    """Debug cache for a specific client"""

    try:

        from llm_cache_manager import llm_cache_manager

        from database import get_admin_client

        db_client = get_admin_client()

        # Get cache entry

        response = (
            db_client.table("llm_response_cache")
            .select("*")
            .eq("client_id", client_id)
            .limit(1)
            .execute()
        )

        if response.data:

            cache_entry = response.data[0]

            return {
                "success": True,
                "cache_exists": True,
                "cache_entry": {
                    "client_id": cache_entry.get("client_id"),
                    "data_hash": cache_entry.get("data_hash"),
                    "data_type": cache_entry.get("data_type"),
                    "total_records": cache_entry.get("total_records"),
                    "created_at": cache_entry.get("created_at"),
                    "updated_at": cache_entry.get("updated_at"),
                    "response_preview": (
                        str(cache_entry.get("llm_response"))[:200] + "..."
                        if cache_entry.get("llm_response")
                        else None
                    ),
                },
            }

        else:

            return {
                "success": True,
                "cache_exists": False,
                "message": f"No cache entry found for client {client_id}",
            }

    except Exception as e:

        logger.error(f"❌ Failed to debug cache for client {client_id}: {e}")

        return {"success": False, "error": f"Failed to debug cache: {str(e)}"}


from models import CustomTemplateRequest, CustomTemplateResponse


@app.post("/api/dashboard/generate-custom")
async def generate_custom_dashboard_templates(
    template_count: int = 3,
    force_regenerate: bool = False,
    business_context_override: str = None,
    token: str = Depends(security),
):
    """Generate custom intelligent templates using AI-powered business DNA analysis"""

    try:

        # Verify client token

        token_data = verify_token(token.credentials)

        client_id = token_data.client_id

        logger.info(f"🎨 Starting custom template generation for client {client_id}")

        # Create custom template request

        request = CustomTemplateRequest(
            client_id=client_id,
            template_count=template_count,
            force_regenerate=force_regenerate,
            business_context_override=business_context_override,
            template_preferences={},
        )

        # Generate custom templates using new system

        result = await dashboard_orchestrator.generate_custom_templates(request)

        if result.success:

            logger.info(
                f"✅ Custom templates generated successfully for client {client_id}"
            )

            # Return enhanced response with business intelligence

            return {
                "success": True,
                "message": result.message,
                "templates": [
                    {
                        "template_id": (
                            config.template_id
                            if hasattr(config, "template_id")
                            else f"template_{i}"
                        ),
                        "name": config.title,
                        "description": config.subtitle,
                        "type": "custom_intelligent",
                        "theme": config.theme,
                        "customization_level": getattr(
                            config, "customization_level", "intelligent"
                        ),
                        "business_context": {
                            "business_model": (
                                result.business_dna.business_model.value
                                if result.business_dna
                                else "general"
                            ),
                            "industry": (
                                result.business_dna.industry_sector
                                if result.business_dna
                                else "technology"
                            ),
                            "confidence_score": (
                                result.business_dna.confidence_score
                                if result.business_dna
                                else 0.7
                            ),
                        },
                        "components": {
                            "kpi_count": len(config.kpi_widgets),
                            "chart_count": len(config.chart_widgets),
                            "intelligent_features": getattr(
                                config, "intelligent_components", []
                            ),
                        },
                    }
                    for i, config in enumerate(result.generated_templates)
                ],
                "business_intelligence": {
                    "business_model": (
                        result.business_dna.business_model.value
                        if result.business_dna
                        else None
                    ),
                    "industry_sector": (
                        result.business_dna.industry_sector
                        if result.business_dna
                        else None
                    ),
                    "maturity_level": (
                        result.business_dna.maturity_level.value
                        if result.business_dna
                        else None
                    ),
                    "unique_characteristics": (
                        result.business_dna.unique_characteristics
                        if result.business_dna
                        else []
                    ),
                    "data_story": (
                        result.business_dna.data_story if result.business_dna else None
                    ),
                    "primary_workflows": (
                        [w.name for w in result.business_dna.primary_workflows]
                        if result.business_dna
                        else []
                    ),
                    "success_metrics": (
                        result.business_dna.success_metrics
                        if result.business_dna
                        else []
                    ),
                },
                "ecosystem": {
                    "navigation_available": result.template_ecosystem is not None,
                    "cross_template_features": (
                        result.template_ecosystem.cross_template_features
                        if result.template_ecosystem
                        else []
                    ),
                    "shared_filters": (
                        result.template_ecosystem.shared_filters
                        if result.template_ecosystem
                        else []
                    ),
                },
                "generation_metadata": {
                    "generation_time": result.generation_time,
                    "template_count": len(result.generated_templates),
                    "confidence_scores": result.generation_metadata.get(
                        "confidence_scores", {}
                    ),
                    "version": "custom-intelligent-1.0",
                },
            }

        else:

            logger.error(
                f"❌ Custom template generation failed for client {client_id}: {result.message}"
            )

            raise HTTPException(status_code=500, detail=result.message)

    except HTTPException:

        raise

    except Exception as e:

        logger.error(f"❌ Custom template generation endpoint failed: {e}")

        raise HTTPException(
            status_code=500, detail=f"Custom template generation failed: {str(e)}"
        )


@app.get("/api/dashboard/custom-templates")
async def get_custom_templates(token: str = Depends(security)):
    """Get existing custom templates with business intelligence data"""

    try:

        # Verify client token

        token_data = verify_token(token.credentials)

        client_id = token_data.client_id

        logger.info(f"📊 Retrieving custom templates for client {client_id}")

        # Get custom templates

        custom_templates = await dashboard_orchestrator.get_custom_templates(client_id)

        if custom_templates:

            return {
                "success": True,
                "message": f"Found {len(custom_templates)} custom templates",
                "templates": [
                    {
                        "template_id": getattr(config, "template_id", f"template_{i}"),
                        "name": config.title,
                        "description": config.subtitle,
                        "type": "custom_intelligent",
                        "theme": config.theme,
                        "customization_level": getattr(
                            config, "customization_level", "intelligent"
                        ),
                        "last_generated": config.last_generated.isoformat(),
                        "version": config.version,
                        "business_context": (
                            {
                                "business_model": (
                                    config.business_dna.business_model.value
                                    if config.business_dna
                                    else None
                                ),
                                "industry": (
                                    config.business_dna.industry_sector
                                    if config.business_dna
                                    else None
                                ),
                                "confidence_score": (
                                    config.business_dna.confidence_score
                                    if config.business_dna
                                    else None
                                ),
                            }
                            if hasattr(config, "business_dna") and config.business_dna
                            else {}
                        ),
                        "intelligent_features": {
                            "smart_naming": hasattr(config, "smart_name")
                            and config.smart_name is not None,
                            "custom_theming": hasattr(config, "custom_theme")
                            and config.custom_theme is not None,
                            "ecosystem_navigation": hasattr(config, "ecosystem_config")
                            and config.ecosystem_config is not None,
                            "adaptive_components": len(
                                getattr(config, "intelligent_components", [])
                            ),
                        },
                    }
                    for i, config in enumerate(custom_templates)
                ],
                "business_intelligence_available": any(
                    hasattr(config, "business_dna") for config in custom_templates
                ),
            }

        else:

            return {
                "success": True,
                "message": "No custom templates found",
                "templates": [],
                "business_intelligence_available": False,
            }

    except Exception as e:

        logger.error(f"❌ Failed to retrieve custom templates: {e}")

        raise HTTPException(
            status_code=500, detail=f"Failed to retrieve custom templates: {str(e)}"
        )


@app.get("/api/dashboard/business-intelligence/{client_id}")
async def get_business_intelligence(client_id: str, token: str = Depends(security)):
    """Get comprehensive business intelligence analysis for a client"""

    try:

        # Verify client token and permissions

        token_data = verify_token(token.credentials)

        # Check if requesting client's own data or if admin

        if str(token_data.client_id) != client_id and not token_data.is_admin:

            raise HTTPException(
                status_code=403, detail="Access denied to business intelligence data"
            )

        logger.info(f"🧬 Retrieving business intelligence for client {client_id}")

        # Get business DNA from database

        db_client = get_admin_client()

        if not db_client:

            raise HTTPException(status_code=503, detail="Database not configured")

        # Get business DNA

        dna_response = (
            db_client.table("client_business_dna")
            .select("*")
            .eq("client_id", client_id)
            .execute()
        )

        if dna_response.data:

            dna_data = dna_response.data[0]

            return {
                "success": True,
                "business_intelligence": {
                    "business_model": dna_data["business_model"],
                    "industry_sector": dna_data["industry_sector"],
                    "maturity_level": dna_data["maturity_level"],
                    "data_sophistication": dna_data["data_sophistication"],
                    "primary_workflows": dna_data["primary_workflows"],
                    "success_metrics": dna_data["success_metrics"],
                    "key_relationships": dna_data["key_relationships"],
                    "business_personality": dna_data["business_personality"],
                    "unique_characteristics": dna_data["unique_characteristics"],
                    "data_story": dna_data["data_story"],
                    "confidence_score": dna_data["confidence_score"],
                    "analysis_timestamp": dna_data["analysis_timestamp"],
                    "version": dna_data["version"],
                },
                "recommendations": {
                    "suggested_templates": await _get_template_recommendations(
                        dna_data
                    ),
                    "optimization_opportunities": await _get_optimization_opportunities(
                        dna_data
                    ),
                    "business_insights": await _extract_business_insights(dna_data),
                },
            }

        else:

            return {
                "success": False,
                "message": "No business intelligence analysis found. Generate custom templates first to create business DNA profile.",
                "business_intelligence": None,
                "recommendations": {},
            }

    except HTTPException:

        raise

    except Exception as e:

        logger.error(f"❌ Failed to retrieve business intelligence: {e}")

        raise HTTPException(
            status_code=500,
            detail=f"Failed to retrieve business intelligence: {str(e)}",
        )


@app.get("/api/dashboard/template-ecosystem/{client_id}")
async def get_template_ecosystem(client_id: str, token: str = Depends(security)):
    """Get template ecosystem and navigation structure"""

    try:

        # Verify client token

        token_data = verify_token(token.credentials)

        if str(token_data.client_id) != client_id and not token_data.is_admin:

            raise HTTPException(status_code=403, detail="Access denied")

        logger.info(f"🌐 Retrieving template ecosystem for client {client_id}")

        # Get ecosystem data from database

        db_client = get_admin_client()

        ecosystem_response = (
            db_client.table("template_ecosystems")
            .select("*")
            .eq("client_id", client_id)
            .execute()
        )

        if ecosystem_response.data:

            ecosystem_data = ecosystem_response.data[0]

            return {
                "success": True,
                "ecosystem": {
                    "ecosystem_id": ecosystem_data["ecosystem_id"],
                    "primary_template_id": ecosystem_data["primary_template_id"],
                    "template_hierarchy": ecosystem_data["template_hierarchy"],
                    "navigation_structure": ecosystem_data["breadcrumb_structure"],
                    "shared_features": {
                        "filters": ecosystem_data["shared_filters"],
                        "synchronized_states": ecosystem_data["synchronized_states"],
                    },
                    "cross_references": ecosystem_data["cross_references"],
                    "ecosystem_features": [
                        "intelligent_navigation",
                        "shared_filtering",
                        "cross_template_insights",
                        "unified_theming",
                    ],
                },
            }

        else:

            return {
                "success": False,
                "message": "No template ecosystem found",
                "ecosystem": None,
            }

    except HTTPException:

        raise

    except Exception as e:

        logger.error(f"❌ Failed to retrieve template ecosystem: {e}")

        raise HTTPException(
            status_code=500, detail=f"Failed to retrieve template ecosystem: {str(e)}"
        )


# Helper functions for business intelligence endpoint


async def _get_template_recommendations(dna_data: Dict[str, Any]) -> List[str]:
    """Get template recommendations based on business DNA"""

    recommendations = []

    business_model = dna_data.get("business_model", "")

    if business_model == "b2b_saas":

        recommendations = [
            "SaaS Revenue Analytics - Focus on MRR and churn metrics",
            "Customer Success Dashboard - Track user adoption and health scores",
            "Growth Analytics - Monitor acquisition and expansion metrics",
        ]

    elif business_model == "b2c_ecommerce":

        recommendations = [
            "E-commerce Performance - Revenue, orders, and conversion tracking",
            "Customer Analytics - Behavior analysis and segmentation",
            "Product Intelligence - Top products and category performance",
        ]

    else:

        recommendations = [
            "Executive Overview - High-level business performance",
            "Operational Analytics - Process efficiency and monitoring",
            "Performance Intelligence - Advanced metrics and insights",
        ]

    return recommendations


async def _get_optimization_opportunities(dna_data: Dict[str, Any]) -> List[str]:
    """Get optimization opportunities based on business DNA"""

    opportunities = []

    confidence_score = dna_data.get("confidence_score", 0)

    data_sophistication = dna_data.get("data_sophistication", "basic")

    if confidence_score < 0.8:

        opportunities.append(
            "Improve data quality and standardization for better insights"
        )

    if data_sophistication == "basic":

        opportunities.append("Implement advanced analytics and predictive modeling")

    if len(dna_data.get("success_metrics", [])) < 5:

        opportunities.append("Identify and track additional key performance indicators")

    opportunities.append("Implement automated alerting and anomaly detection")

    opportunities.append("Add cross-functional dashboard integration")

    return opportunities


async def _extract_business_insights(dna_data: Dict[str, Any]) -> List[str]:
    """Extract key business insights from DNA data"""

    insights = []

    workflows = dna_data.get("primary_workflows", [])

    unique_characteristics = dna_data.get("unique_characteristics", [])

    if workflows:

        insights.append(
            f"Primary business focus: {workflows[0].get('name', 'Business Operations')}"
        )

    if unique_characteristics:

        insights.append(
            f"Business differentiators: {', '.join(unique_characteristics)}"
        )

    maturity = dna_data.get("maturity_level", "growth")

    insights.append(
        f"Business maturity indicates {maturity}-stage optimization opportunities"
    )

    data_story = dna_data.get("data_story", "")

    if data_story:

        insights.append(f"Data narrative: {data_story}")

    return insights


# ==================== ORGANIZED INVENTORY ANALYTICS ====================


@app.get("/api/dashboard/organized-inventory-analytics/{client_id}")
async def get_organized_inventory_analytics(
    client_id: str, token: str = Depends(security)
):
    """Get comprehensive inventory analytics from organized client tables"""

    try:

        # Verify client token

        token_data = verify_token(token.credentials)

        authenticated_client_id = str(token_data.client_id)

        # Check if the authenticated client matches the requested client_id

        # For now, allow any authenticated client to access any client_id for testing

        # In production, you might want to add authorization checks

        logger.info(f"📊 Organized inventory analytics request for client {client_id}")

        # Import and use organized inventory analyzer

        from organized_inventory_analyzer import organized_inventory_analyzer

        # Perform analysis using organized tables

        analytics = await organized_inventory_analyzer.analyze_client_inventory(
            client_id
        )

        if analytics.get("success"):

            logger.info(
                f"✅ Organized inventory analytics completed for client {client_id}"
            )

            return {
                "success": True,
                "client_id": client_id,
                "timestamp": datetime.now().isoformat(),
                "data_type": "organized_inventory_analytics",
                "analytics": analytics,
                "message": "Successfully analyzed organized client data",
            }

        else:

            logger.error(
                f"❌ Organized inventory analytics failed for client {client_id}"
            )

            raise HTTPException(
                status_code=500,
                detail=f"Analytics failed: {analytics.get('error', 'Unknown error')}",
            )

    except HTTPException:

        raise

    except Exception as e:

        logger.error(f"❌ Organized inventory analytics error: {str(e)}")

        raise HTTPException(status_code=500, detail=f"Analytics failed: {str(e)}")


@app.get("/api/dashboard/client-data-health/{client_id}")
async def get_client_data_health(client_id: str, token: str = Depends(security)):
    """Get health status of organized client tables"""

    try:

        # Verify client token

        token_data = verify_token(token.credentials)

        logger.info(f"🔍 Data health check for client {client_id}")

        db_client = get_admin_client()

        if not db_client:

            raise HTTPException(status_code=503, detail="Database not configured")

        health_status = {}

        # Check Shopify products table

        try:

            shopify_table = f"{client_id.replace('-', '_')}_shopify_products"

            shopify_response = (
                db_client.table(shopify_table).select("id", count="exact").execute()
            )

            health_status["shopify_products"] = {
                "exists": True,
                "count": (
                    shopify_response.count
                    if hasattr(shopify_response, "count")
                    else len(shopify_response.data or [])
                ),
                "table_name": shopify_table,
            }

        except Exception as e:

            health_status["shopify_products"] = {
                "exists": False,
                "error": str(e),
                "table_name": f"{client_id.replace('-', '_')}_shopify_products",
            }

        # Check Shopify orders table

        try:

            shopify_orders_table = f"{client_id.replace('-', '_')}_shopify_orders"

            shopify_orders_response = (
                db_client.table(shopify_orders_table)
                .select("id", count="exact")
                .execute()
            )

            health_status["shopify_orders"] = {
                "exists": True,
                "count": (
                    shopify_orders_response.count
                    if hasattr(shopify_orders_response, "count")
                    else len(shopify_orders_response.data or [])
                ),
                "table_name": shopify_orders_table,
            }

        except Exception as e:

            health_status["shopify_orders"] = {
                "exists": False,
                "error": str(e),
                "table_name": f"{client_id.replace('-', '_')}_shopify_orders",
            }

        # Check Amazon orders table

        try:

            amazon_orders_table = f"{client_id.replace('-', '_')}_amazon_orders"

            orders_response = (
                db_client.table(amazon_orders_table)
                .select("id", count="exact")
                .execute()
            )

            health_status["amazon_orders"] = {
                "exists": True,
                "count": (
                    orders_response.count
                    if hasattr(orders_response, "count")
                    else len(orders_response.data or [])
                ),
                "table_name": amazon_orders_table,
            }

        except Exception as e:

            health_status["amazon_orders"] = {
                "exists": False,
                "error": str(e),
                "table_name": f"{client_id.replace('-', '_')}_amazon_orders",
            }

        # Check Amazon products table

        try:

            amazon_products_table = f"{client_id.replace('-', '_')}_amazon_products"

            products_response = (
                db_client.table(amazon_products_table)
                .select("id", count="exact")
                .execute()
            )

            health_status["amazon_products"] = {
                "exists": True,
                "count": (
                    products_response.count
                    if hasattr(products_response, "count")
                    else len(products_response.data or [])
                ),
                "table_name": amazon_products_table,
            }

        except Exception as e:

            health_status["amazon_products"] = {
                "exists": False,
                "error": str(e),
                "table_name": f"{client_id.replace('-', '_')}_amazon_products",
            }

        # Summary

        total_records = 0

        existing_tables = 0

        for table_info in health_status.values():

            if table_info.get("exists"):

                existing_tables += 1

                total_records += table_info.get("count", 0)

        return {
            "success": True,
            "client_id": client_id,
            "timestamp": datetime.now().isoformat(),
            "summary": {
                "existing_tables": existing_tables,
                "total_tables": 4,  # shopify_products, shopify_orders, amazon_orders, amazon_products
                "total_records": total_records,
                "is_organized": existing_tables > 0,
            },
            "tables": health_status,
        }

    except HTTPException:

        raise

    except Exception as e:

        logger.error(f"❌ Data health check error: {str(e)}")

        raise HTTPException(status_code=500, detail=f"Health check failed: {str(e)}")


# ==================== DATA ORGANIZATION ====================


@app.post("/api/superadmin/organize-data/{client_id}")
async def organize_client_data(client_id: str, token: str = Depends(security)):
    """Superadmin: Organize client data into structured tables by platform and type"""

    try:

        # Verify superadmin token

        verify_superadmin_token(token.credentials)

        logger.info(f"🚀 Starting data organization for client {client_id}")

        # Import and run data organizer

        from data_organizer import DataOrganizer

        organizer = DataOrganizer()

        result = await organizer.organize_client_data(client_id)

        if result.get("success"):

            logger.info(f"✅ Data organization completed for client {client_id}")

            return {
                "success": True,
                "message": "Data organization completed successfully",
                "client_id": client_id,
                "processing_time_seconds": result.get("processing_time_seconds"),
                "total_raw_records": result.get("total_raw_records"),
                "organized_records": result.get("organized_records"),
                "total_organized": result.get("total_organized"),
            }

        else:

            logger.error(
                f"❌ Data organization failed for client {client_id}: {result.get('error')}"
            )

            raise HTTPException(
                status_code=500,
                detail=f"Data organization failed: {result.get('error')}",
            )

    except HTTPException:

        raise

    except Exception as e:

        logger.error(f"❌ Data organization endpoint failed: {e}")

        raise HTTPException(
            status_code=500, detail=f"Data organization failed: {str(e)}"
        )


@app.get("/api/superadmin/client-data-summary/{client_id}")
async def get_client_data_summary(client_id: str, token: str = Depends(security)):
    """Superadmin: Get summary of client data structure and organization status"""

    try:

        # Verify superadmin token

        verify_superadmin_token(token.credentials)

        db_client = get_admin_client()

        if not db_client:

            raise HTTPException(status_code=503, detail="Database not configured")

        # Get raw data count

        raw_data_response = (
            db_client.table("client_data")
            .select("data, table_name")
            .eq("client_id", client_id)
            .execute()
        )

        raw_data = raw_data_response.data or []

        # Analyze data types in raw data

        data_types = {}

        platform_counts = {"shopify": 0, "amazon": 0, "unknown": 0}

        for record in raw_data:

            try:

                data = record.get("data", {})

                if isinstance(data, str):

                    data = json.loads(data)

                platform = data.get("platform", "").lower()

                if platform == "shopify":

                    platform_counts["shopify"] += 1

                    if "order_id" in data or "order_number" in data:

                        data_types["shopify_orders"] = (
                            data_types.get("shopify_orders", 0) + 1
                        )

                    elif "title" in data and ("handle" in data or "variants" in data):

                        data_types["shopify_products"] = (
                            data_types.get("shopify_products", 0) + 1
                        )

                elif platform == "amazon":

                    platform_counts["amazon"] += 1

                    if "order_id" in data and "order_status" in data:

                        data_types["amazon_orders"] = (
                            data_types.get("amazon_orders", 0) + 1
                        )

                    elif "asin" in data or ("sku" in data and "price" in data):

                        data_types["amazon_products"] = (
                            data_types.get("amazon_products", 0) + 1
                        )

                else:

                    platform_counts["unknown"] += 1

            except Exception as e:

                logger.warning(f"⚠️ Error analyzing record: {e}")

                platform_counts["unknown"] += 1

        # Check for organized data

        organized_data_response = (
            db_client.table("client_data")
            .select("table_name")
            .eq("client_id", client_id)
            .like("table_name", "organized_%")
            .execute()
        )

        organized_tables = list(
            set([record["table_name"] for record in organized_data_response.data or []])
        )

        summary = {
            "client_id": client_id,
            "total_raw_records": len(raw_data),
            "platform_breakdown": platform_counts,
            "data_type_breakdown": data_types,
            "organized_tables": organized_tables,
            "is_organized": len(organized_tables) > 0,
            "organization_recommended": len(raw_data) > 0
            and len(organized_tables) == 0,
        }

        return summary

    except HTTPException:

        raise

    except Exception as e:

        logger.error(f"❌ Client data summary failed: {e}")

        raise HTTPException(
            status_code=500, detail=f"Failed to get data summary: {str(e)}"
        )


if __name__ == "__main__":

    import uvicorn

    uvicorn.run(app, host="0.0.0.0", port=8000, reload=True)<|MERGE_RESOLUTION|>--- conflicted
+++ resolved
@@ -4368,26 +4368,15 @@
                 page = 1
 
                 # Re-run count query without search filter
-<<<<<<< HEAD
                 try:
-                   fallback_query = db_client.table(table_name).select("*", count='exact')
-                   count_response = fallback_query.execute()
-                   total_records = count_response.count if count_response.count is not None else 0
+                    fallback_query = db_client.table(table_name).select("*", count="exact")
+                    count_response = fallback_query.execute()
+                    total_records = (
+                        count_response.count if count_response.count is not None else 0
+                    )
                 except Exception as fallback_error:
                     logger.error(f"❌ Fallback count query failed: {fallback_error}")
                     total_records = 0
-            
-=======
-
-                fallback_query = db_client.table(table_name).select("*", count="exact")
-
-                count_response = fallback_query.execute()
-
-                total_records = (
-                    count_response.count if count_response.count is not None else 0
-                )
-
->>>>>>> d49bce09
             # Calculate pagination
 
             offset = (page - 1) * page_size
@@ -5608,98 +5597,63 @@
         token_data = verify_token(token.credentials)
 
         client_id = str(token_data.client_id)
-<<<<<<< HEAD
-        
-        logger.info(f"⚡ INSTANT SKU request for {client_id} (page={page}, platform={platform}) - NO WAITING!")
-        
-        # ALWAYS try cache first since real-time analysis is disabled
-        try:
-            from sku_cache_manager import get_sku_cache_manager
-            cache_manager = get_sku_cache_manager(get_admin_client())
-            cache_key = f"{client_id}_{platform}"
-            
-            cached_result = await cache_manager.get_cached_skus(cache_key, page, page_size)
-            if cached_result.get("success"):
-                logger.info(f"⚡ INSTANT RESPONSE: Using cached SKUs for {platform}")
-                return cached_result
-                
-        except Exception as e:
-            logger.warning(f"⚠️ SKU cache check failed: {e}")
-        
-        # If no cache found, return message about cron job
-        logger.info(f"📦 No cache found for {client_id} (platform={platform}) - SKU analysis runs via cron job every 8 hours")
-        
-        # Cache-only mode: Return message that analysis is scheduled
-        return {
-            "success": False,
-            "cached": False,
-            "message": "SKU analysis data not available. Analysis runs automatically every 8 hours via background job.",
-            "note": "To manually trigger analysis, contact administrator",
-            "next_scheduled_analysis": "Analysis runs every 8 hours",
-                            "pagination": {
-                                "current_page": page,
-                                "page_size": page_size,
-                "total_count": 0,
-                "total_pages": 0,
-                "has_next": False,
-                "has_previous": False
-            }
-=======
 
         logger.info(
             f"⚡ INSTANT SKU request for {client_id} (page={page}, platform={platform}) - NO WAITING!"
         )
 
         # Try cache first for INSTANT response
-
         if use_cache and not force_refresh:
-
             try:
-
                 from sku_cache_manager import get_sku_cache_manager
-
                 cache_manager = get_sku_cache_manager(get_admin_client())
-
                 cache_key = f"{client_id}_{platform}"
-
+                
                 cached_result = await cache_manager.get_cached_skus(
                     cache_key, page, page_size
                 )
-
                 if cached_result.get("success"):
-
                     logger.info(
                         f"⚡ INSTANT RESPONSE: Using cached SKUs for {platform}"
                     )
-
                     # Start background refresh for next time
-
                     background_tasks.add_task(
                         refresh_sku_background, client_id, platform, page, page_size
                     )
-
                     return cached_result
-
+                    
             except Exception as e:
-
                 logger.warning(f"⚠️ SKU cache check failed: {e}")
+
+        # If no cache found and not forcing refresh, return message about cron job
+        if use_cache and not force_refresh:
+            logger.info(f"📦 No cache found for {client_id} (platform={platform}) - SKU analysis runs via cron job every 8 hours")
+            return {
+                "success": False,
+                "cached": False,
+                "message": "SKU analysis data not available. Analysis runs automatically every 8 hours via background job.",
+                "note": "To manually trigger analysis, contact administrator",
+                "next_scheduled_analysis": "Analysis runs every 8 hours",
+                "pagination": {
+                    "current_page": page,
+                    "page_size": page_size,
+                    "total_count": 0,
+                    "total_pages": 0,
+                    "has_next": False,
+                    "has_previous": False
+                }
+            }
 
         logger.info(
             f"📦 Generating fresh SKU list for {client_id} (platform={platform})"
         )
 
         # 🔥 FIXED: Allow large page sizes to show ALL data as requested
-
         if page < 1:
-
             page = 1
-
         if page_size < 1:
-
             page_size = 50  # Default fallback
-
         elif page_size > 5000:  # Reasonable maximum to prevent memory issues
-
             page_size = 5000
 
         logger.info(
@@ -5707,63 +5661,44 @@
         )
 
         # Use dashboard inventory analyzer with caching
-
         from dashboard_inventory_analyzer import dashboard_inventory_analyzer
 
         # Get data using organized tables
-
         db_client = get_admin_client()
-
         if not db_client:
-
             raise HTTPException(status_code=503, detail="Database not configured")
 
         # Get data efficiently based on platform
-
         if platform.lower() == "shopify":
-
             shopify_data = await dashboard_inventory_analyzer._get_shopify_data(
                 client_id
             )
-
             amazon_data = {"products": [], "orders": []}
-
         elif platform.lower() == "amazon":
-
             amazon_data = await dashboard_inventory_analyzer._get_amazon_data(client_id)
-
             shopify_data = {"products": [], "orders": []}
-
         else:
-
             # For backward compatibility, get both if platform is invalid
-
             shopify_data = await dashboard_inventory_analyzer._get_shopify_data(
                 client_id
             )
-
             amazon_data = await dashboard_inventory_analyzer._get_amazon_data(client_id)
 
         # Check if we have any organized data, if not, try legacy approach
-
         total_organized_records = len(shopify_data.get("products", [])) + len(
             amazon_data.get("products", [])
         )
 
         if total_organized_records == 0:
-
             logger.info(
                 f"📋 No organized data found for client {client_id}, trying legacy SKU extraction"
             )
 
             # Try to get SKU data from raw client_data (legacy approach)
-
             try:
-
                 from inventory_analyzer import inventory_analyzer
 
                 # Get raw client data
-
                 response = (
                     db_client.table("client_data")
                     .select("*")
@@ -5774,35 +5709,22 @@
                 )
 
                 if response.data:
-
                     client_data_for_legacy = {"client_id": client_id, "data": []}
 
                     for record in response.data:
-
                         if record.get("data"):
-
                             try:
-
                                 if isinstance(record["data"], dict):
-
                                     parsed_data = record["data"]
-
                                 elif isinstance(record["data"], str):
-
                                     parsed_data = json.loads(record["data"])
-
                                 else:
-
                                     continue
-
                                 client_data_for_legacy["data"].append(parsed_data)
-
                             except:
-
                                 continue
 
                     # Use legacy analyzer to get SKU data
-
                     legacy_analytics = inventory_analyzer.analyze_inventory_data(
                         client_data_for_legacy
                     )
@@ -5812,33 +5734,26 @@
                     )
 
                     if legacy_skus:
-
                         logger.info(
                             f"✅ Found {len(legacy_skus)} SKUs from legacy data"
                         )
 
                         # 🔥 FIXED: Calculate real summary stats from legacy SKU data too!
-
                         legacy_summary_stats = None
-
                         if page == 1:
-
                             total_inventory_value = sum(
                                 sku.get("total_value", 0) for sku in legacy_skus
                             )
-
                             low_stock_count = sum(
                                 1
                                 for sku in legacy_skus
                                 if 0 < sku.get("current_availability", 0) <= 10
                             )
-
                             out_of_stock_count = sum(
                                 1
                                 for sku in legacy_skus
                                 if sku.get("current_availability", 0) <= 0
                             )
-
                             overstock_count = sum(
                                 1
                                 for sku in legacy_skus
@@ -5860,11 +5775,8 @@
                             )
 
                         # Paginate the legacy SKUs
-
                         start_idx = (page - 1) * page_size
-
                         end_idx = start_idx + page_size
-
                         paginated_skus = legacy_skus[start_idx:end_idx]
 
                         return {
@@ -5889,52 +5801,37 @@
                         }
 
             except Exception as legacy_error:
-
                 logger.warning(f"⚠️ Legacy SKU extraction failed: {legacy_error}")
 
         # If force refresh, clear cache first
-
         if force_refresh:
-
             from sku_cache_manager import get_sku_cache_manager
-
             cache_manager = get_sku_cache_manager(db_client)
-
             await cache_manager.invalidate_cache(client_id)
 
         # Get paginated SKU data using organized approach
-
         sku_result = await dashboard_inventory_analyzer.get_sku_list(
             client_id, page, page_size, use_cache, platform
         )
 
         if not sku_result.get("success"):
-
             raise HTTPException(
                 status_code=500,
                 detail=sku_result.get("error", "Failed to get SKU data"),
             )
 
         # 🔥 FIXED: Calculate summary stats from actual data, not empty cache!
-
         summary_stats = None
-
         if page == 1 and sku_result.get("skus"):
-
             # Calculate real summary stats from the actual SKU data
-
             skus = sku_result["skus"]
-
             total_inventory_value = sum(sku.get("total_value", 0) for sku in skus)
-
             low_stock_count = sum(
                 1 for sku in skus if 0 < sku.get("current_availability", 0) <= 10
             )
-
             out_of_stock_count = sum(
                 1 for sku in skus if sku.get("current_availability", 0) <= 0
             )
-
             overstock_count = sum(
                 1 for sku in skus if sku.get("current_availability", 0) > 100
             )
@@ -5962,7 +5859,6 @@
             "cached": sku_result.get("cached", False),
             "timestamp": datetime.now().isoformat(),
             "processing_time": "optimized",
->>>>>>> d49bce09
         }
 
     except HTTPException:
