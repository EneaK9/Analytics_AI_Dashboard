--- conflicted
+++ resolved
@@ -5951,7 +5951,6 @@
         )
 
 
-<<<<<<< HEAD
 # Legacy function (will be removed) - now replaced by cron job
 async def refresh_sku_background(client_id: str, platform: str, page: int, page_size: int):
     """Background task to refresh SKU cache - replaced by cron job"""
@@ -6070,8 +6069,6 @@
         logger.error(f"❌ Error triggering manual SKU analysis: {e}")
         raise HTTPException(status_code=500, detail=f"Failed to trigger SKU analysis: {str(e)}")
 
-=======
->>>>>>> b205ba0f
 @app.delete("/api/dashboard/sku-cache")
 async def clear_sku_cache(token: str = Depends(security)):
     """Clear SKU cache for the authenticated client"""
