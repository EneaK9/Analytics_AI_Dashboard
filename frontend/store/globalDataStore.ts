--- conflicted
+++ resolved
@@ -59,14 +59,13 @@
 }
 
 interface GlobalDataState {
-<<<<<<< HEAD
-  // Main data from the two endpoints we actually use
-  inventoryData: any | null;
-  skuData: any[]; // Always an array, never null
-  dashboardAnalytics: any | null;
-  
-  // Available tables for building dynamic tabs
-  availableTables: AvailableTablesResponse | null;
+	// Main data from the two endpoints we actually use
+	inventoryData: any | null;
+	skuData: any[]; // Always an array, never null
+	dashboardAnalytics: any | null;
+
+	// Available tables for building dynamic tabs
+	availableTables: AvailableTablesResponse | null;
 
   // Raw data tables for DataTables component
   rawDataTables: RawDataResponse | null;
@@ -312,593 +311,6 @@
     },
     
     fetchSKUData: async (page = 1, forceRefresh = false) => {
-      const state = get();
-      const requestKey = `skuData-${page}`;
-      
-      if (state.activeRequests.has(requestKey)) return;
-      if (!forceRefresh && !isDataStale(state.lastFetched.skuData)) return;
-      
-      set((state) => ({
-        activeRequests: new Set(state.activeRequests).add(requestKey),
-        loading: { ...state.loading, skuData: true },
-        errors: { ...state.errors, skuData: null },
-      }));
-      
-      try {
-        const { platform } = state.filters;
-        const params = {
-          platform: platform === 'combined' ? undefined : platform,
-          page,
-          page_size: 20,
-          use_cache: !forceRefresh,
-          force_refresh: forceRefresh,
-        };
-        
-        const response = await api.get('/dashboard/sku-inventory', { params });
-        
-        // Extract SKU array from response - handle different response structures
-        let skuArray = [];
-        if (response.data?.success) {
-          skuArray = response.data.skus || response.data.sku_inventory?.skus || [];
-        } else if (Array.isArray(response.data)) {
-          skuArray = response.data;
-        } else if (response.data?.data && Array.isArray(response.data.data)) {
-          skuArray = response.data.data;
-        }
-        
-        set((state) => ({
-          skuData: skuArray, // Ensure it's always an array
-          lastFetched: { ...state.lastFetched, skuData: Date.now() },
-          loading: { ...state.loading, skuData: false },
-        }));
-      } catch (error: any) {
-        set((state) => ({
-          errors: { ...state.errors, skuData: error.message || 'Failed to fetch SKU data' },
-          loading: { ...state.loading, skuData: false },
-          skuData: [], // Reset to empty array on error
-        }));
-      } finally {
-        set((state) => {
-          const newActiveRequests = new Set(state.activeRequests);
-          newActiveRequests.delete(requestKey);
-          return { activeRequests: newActiveRequests };
-        });
-      }
-    },
-    
-    fetchDashboardAnalytics: async (forceRefresh = false) => {
-      const state = get();
-      const requestKey = 'dashboardAnalytics';
-      
-      if (state.activeRequests.has(requestKey)) return;
-      if (!forceRefresh && !isDataStale(state.lastFetched.dashboardAnalytics)) return;
-      
-      set((state) => ({
-        activeRequests: new Set(state.activeRequests).add(requestKey),
-        loading: { ...state.loading, dashboardAnalytics: true },
-        errors: { ...state.errors, dashboardAnalytics: null },
-      }));
-      
-      try {
-        const response = await api.get('/dashboard/metrics?fast_mode=true');
-        
-        set((state) => ({
-          dashboardAnalytics: response.data?.llm_analysis || null,
-          lastFetched: { ...state.lastFetched, dashboardAnalytics: Date.now() },
-          loading: { ...state.loading, dashboardAnalytics: false },
-        }));
-      } catch (error: any) {
-        set((state) => ({
-          errors: { ...state.errors, dashboardAnalytics: error.message || 'Failed to fetch dashboard analytics' },
-          loading: { ...state.loading, dashboardAnalytics: false },
-        }));
-      } finally {
-        set((state) => {
-          const newActiveRequests = new Set(state.activeRequests);
-          newActiveRequests.delete(requestKey);
-          return { activeRequests: newActiveRequests };
-        });
-      }
-    },
-    
-    fetchAvailableTables: async (clientId: string, forceRefresh = false) => {
-      const state = get();
-      const requestKey = `availableTables-${clientId}`;
-      
-      console.log('📋 fetchAvailableTables called for client:', clientId);
-      
-      if (state.activeRequests.has(requestKey)) {
-        console.log('⏳ Available tables request already in progress, skipping');
-        return;
-      }
-      
-      if (!forceRefresh && !isDataStale(state.lastFetched.availableTables)) {
-        console.log('📋 Using cached available tables');
-        return;
-      }
-      
-      set((state) => ({
-        activeRequests: new Set(state.activeRequests).add(requestKey),
-        loading: { ...state.loading, availableTables: true },
-        errors: { ...state.errors, availableTables: null },
-      }));
-      
-      try {
-        console.log(`🔍 Fetching available tables for client ${clientId}`);
-        
-        const response = await api.get(`/data/available-tables/${clientId}`);
-        
-        console.log(`✅ Available tables fetched successfully:`, response.data);
-        
-        set((state) => ({
-          availableTables: response.data,
-          lastFetched: { ...state.lastFetched, availableTables: Date.now() },
-          loading: { ...state.loading, availableTables: false },
-        }));
-        
-        // Set smart defaults after fetching available tables
-        get().setSmartDefaultFilters();
-      } catch (error: any) {
-        console.error(`❌ Failed to fetch available tables for client ${clientId}:`, error);
-        set((state) => ({
-          errors: { ...state.errors, availableTables: error.response?.data?.detail || error.message || 'Failed to fetch available tables' },
-          loading: { ...state.loading, availableTables: false },
-        }));
-      } finally {
-        set((state) => {
-          const newActiveRequests = new Set(state.activeRequests);
-          newActiveRequests.delete(requestKey);
-          return { activeRequests: newActiveRequests };
-        });
-      }
-    },
-    
-    fetchRawDataTables: async (clientId: string, forceRefresh = false) => {
-      const state = get();
-      const { platform, dataType, page, pageSize, search } = state.rawDataFilters;
-      const requestKey = `rawDataTables-${clientId}-${platform}-${dataType}-${page}-${search}`;
-      
-      console.log('🔍 fetchRawDataTables called with:', { clientId, platform, dataType, page, search, forceRefresh });
-      
-      if (state.activeRequests.has(requestKey)) {
-        console.log('⏳ Request already in progress, skipping');
-        return;
-      }
-      
-      // Check if this is just a page change (same platform, dataType, search)
-      const isPlatformOrDataTypeChange = !state.rawDataTables || 
-                                        state.rawDataTables.platform !== platform || 
-                                        state.rawDataTables.data_type !== dataType;
-      
-      const isSearchChange = !state.rawDataTables || 
-                            (state.rawDataTables.search || '') !== search;
-      
-      const isPaginationChange = state.rawDataTables && 
-                                state.rawDataTables.platform === platform && 
-                                state.rawDataTables.data_type === dataType &&
-                                (state.rawDataTables.search || '') === search &&
-                                state.rawDataTables.pagination?.current_page !== page;
-      
-      // Skip cache check for platform/dataType/search changes - always fetch fresh data
-      if (!forceRefresh && !isPlatformOrDataTypeChange && !isSearchChange && !isPaginationChange) {
-        const cacheKey = `rawDataTables-${platform}-${dataType}-${page}-${search}`;
-        const currentCacheKey = state.rawDataTables ? `rawDataTables-${state.rawDataTables.platform}-${state.rawDataTables.data_type}-${state.rawDataTables.pagination?.current_page}-${state.rawDataTables.search || ''}` : null;
-        
-        if (currentCacheKey === cacheKey && !isDataStale(state.lastFetched.rawDataTables)) {
-          console.log('📋 Using cached data for identical request');
-          return;
-        }
-      }
-      
-      console.log('🔄 Fetching data:', {
-        isPlatformOrDataTypeChange,
-        isSearchChange, 
-        isPaginationChange,
-        forceRefresh
-      });
-      
-      set((state) => ({
-        activeRequests: new Set(state.activeRequests).add(requestKey),
-        loading: { 
-          ...state.loading, 
-          rawDataTables: isPlatformOrDataTypeChange || isSearchChange || forceRefresh,
-          rawDataTablesPagination: Boolean(isPaginationChange && !isPlatformOrDataTypeChange && !isSearchChange)
-        },
-        errors: { ...state.errors, rawDataTables: null },
-      }));
-      
-      try {
-        const params: any = {
-          platform,
-          data_type: dataType,
-          page,
-          page_size: pageSize,
-        };
-        
-        if (search.trim()) {
-          params.search = search.trim();
-        }
-        
-        console.log(`🔍 Fetching raw data tables for client ${clientId} with params:`, params);
-        console.log(`🌐 API URL: /data/raw/${clientId}?${new URLSearchParams(params).toString()}`);
-        
-        const response = await api.get(`/data/raw/${clientId}`, { params });
-        
-        console.log(`✅ Raw data tables fetched successfully:`, response.data);
-        
-        set((state) => ({
-          rawDataTables: response.data,
-          lastFetched: { ...state.lastFetched, rawDataTables: Date.now() },
-          loading: { 
-            ...state.loading, 
-            rawDataTables: false,
-            rawDataTablesPagination: false 
-          },
-        }));
-      } catch (error: any) {
-        console.error(`❌ Failed to fetch raw data tables for client ${clientId}:`, error);
-        set((state) => ({
-          errors: { ...state.errors, rawDataTables: error.response?.data?.detail || error.message || 'Failed to fetch raw data tables' },
-          loading: { 
-            ...state.loading, 
-            rawDataTables: false,
-            rawDataTablesPagination: false 
-          },
-        }));
-      } finally {
-        set((state) => {
-          const newActiveRequests = new Set(state.activeRequests);
-          newActiveRequests.delete(requestKey);
-          return { activeRequests: newActiveRequests };
-        });
-      }
-    },
-    
-    fetchComponentData: async (componentType: string, platform: string, startDate?: string, endDate?: string, forceRefresh = false) => {
-      const componentId = `${componentType}_${platform}_${startDate || 'no_start'}_${endDate || 'no_end'}`;
-      const requestKey = `component_${componentId}`;
-      
-      // Check if we're already fetching this component data
-      if (get().componentLoading.has(componentId) && !forceRefresh) {
-        console.log(`⏳ Component data already being fetched for ${componentId}`);
-        return get().componentData[componentId]?.data || null;
-      }
-      
-      // Check cache first (5 minute TTL unless force refresh)
-      const cached = get().componentData[componentId];
-      if (cached && !forceRefresh && (Date.now() - cached.lastFetched) < 300000) {
-        console.log(`🗄️ Using cached component data for ${componentId}`);
-        return cached.data;
-      }
-      
-      // Mark as loading
-      set((state) => ({
-        componentLoading: new Set([...state.componentLoading, componentId])
-      }));
-      
-      try {
-        console.log(`🎯 Fetching component data: ${componentType} (platform: ${platform}, dates: ${startDate} to ${endDate})`);
-        
-        const params: any = {
-          component_type: componentType,
-          platform: platform,
-        };
-        
-        if (startDate) params.start_date = startDate;
-        if (endDate) params.end_date = endDate;
-        
-        const response = await api.get('/dashboard/component-data', { params });
-        
-        const componentData = response.data;
-        
-        // Cache the result
-        set((state) => ({
-          componentData: {
-            ...state.componentData,
-            [componentId]: {
-              data: componentData,
-              lastFetched: Date.now(),
-              platform: platform,
-              dateRange: { start_date: startDate, end_date: endDate }
-            }
-          }
-        }));
-        
-        console.log(`✅ Component data fetched successfully for ${componentId}`);
-        return componentData;
-        
-      } catch (error: any) {
-        console.error(`❌ Failed to fetch component data for ${componentId}:`, error);
-        throw error;
-      } finally {
-        // Remove from loading set
-        set((state) => {
-          const newLoading = new Set(state.componentLoading);
-          newLoading.delete(componentId);
-          return { componentLoading: newLoading };
-        });
-      }
-    },
-
-    fetchAllData: async (forceRefresh = false) => {
-      // Fetch all data concurrently - SIMPLE AND SAFE
-      const promises = [
-        get().fetchInventoryData(forceRefresh),
-        get().fetchSKUData(1, forceRefresh),
-        get().fetchDashboardAnalytics(forceRefresh),
-        // Note: rawDataTables is fetched separately when data tables section is accessed
-        // to avoid loading unnecessary data for users who don't use it
-      ];
-      
-      await Promise.allSettled(promises);
-    },
-    
-    clearError: (dataType) => {
-      set((state) => ({
-        errors: { ...state.errors, [dataType]: null },
-      }));
-    },
-  }));
-=======
-	// Main data from the two endpoints we actually use
-	inventoryData: any | null;
-	skuData: any[]; // Always an array, never null
-	dashboardAnalytics: any | null;
-
-	// Available tables for building dynamic tabs
-	availableTables: AvailableTablesResponse | null;
-
-	// Raw data tables for DataTables component
-	rawDataTables: RawDataResponse | null;
-
-	// Loading states
-	loading: {
-		inventoryData: boolean;
-		skuData: boolean;
-		dashboardAnalytics: boolean;
-		availableTables: boolean;
-		rawDataTables: boolean;
-		rawDataTablesPagination: boolean; // Separate loading for pagination
-	};
-
-	// Error states
-	errors: {
-		inventoryData: string | null;
-		skuData: string | null;
-		dashboardAnalytics: string | null;
-		availableTables: string | null;
-		rawDataTables: string | null;
-	};
-
-	// Cache metadata
-	lastFetched: {
-		inventoryData: number | null;
-		skuData: number | null;
-		dashboardAnalytics: number | null;
-		availableTables: number | null;
-		rawDataTables: number | null;
-	};
-
-	// Request tracking to prevent duplicate calls
-	activeRequests: Set<string>;
-
-	// Filters
-	filters: {
-		platform: "shopify" | "amazon" | "combined";
-		dateRange: "7d" | "30d" | "90d" | "custom";
-		startDate?: string;
-		endDate?: string;
-	};
-
-	// Raw data filters (both platform and dataType are required now)
-	rawDataFilters: {
-		platform: "shopify" | "amazon";
-		dataType: "products" | "orders";
-		page: number;
-		pageSize: number;
-		search: string;
-	};
-
-	// Actions
-	setFilters: (filters: Partial<GlobalDataState["filters"]>) => void;
-	setRawDataFilters: (
-		filters: Partial<GlobalDataState["rawDataFilters"]>
-	) => void;
-	setSmartDefaultFilters: () => void;
-	fetchInventoryData: (forceRefresh?: boolean) => Promise<void>;
-	fetchSKUData: (page?: number, forceRefresh?: boolean) => Promise<void>;
-	fetchDashboardAnalytics: (forceRefresh?: boolean) => Promise<void>;
-	fetchAvailableTables: (
-		clientId: string,
-		forceRefresh?: boolean
-	) => Promise<void>;
-	fetchRawDataTables: (
-		clientId: string,
-		forceRefresh?: boolean
-	) => Promise<void>;
-	fetchAllData: (forceRefresh?: boolean) => Promise<void>;
-	clearError: (dataType: keyof GlobalDataState["errors"]) => void;
-}
-
-export const useGlobalDataStore = create<GlobalDataState>()((set, get) => ({
-	// Initial state
-	inventoryData: null,
-	skuData: [], // Initialize as empty array instead of null
-	dashboardAnalytics: null,
-	availableTables: null,
-	rawDataTables: null,
-
-	loading: {
-		inventoryData: false,
-		skuData: false,
-		dashboardAnalytics: false,
-		availableTables: false,
-		rawDataTables: false,
-		rawDataTablesPagination: false,
-	},
-
-	errors: {
-		inventoryData: null,
-		skuData: null,
-		dashboardAnalytics: null,
-		availableTables: null,
-		rawDataTables: null,
-	},
-
-	lastFetched: {
-		inventoryData: null,
-		skuData: null,
-		dashboardAnalytics: null,
-		availableTables: null,
-		rawDataTables: null,
-	},
-
-	activeRequests: new Set(),
-
-	filters: {
-		platform: "combined",
-		dateRange: "30d",
-	},
-
-	rawDataFilters: {
-		platform: "shopify", // Default to shopify
-		dataType: "products", // Default to products
-		page: 1,
-		pageSize: 50,
-		search: "",
-	},
-
-	// Actions
-	setFilters: (newFilters) => {
-		set((state) => ({
-			filters: { ...state.filters, ...newFilters },
-		}));
-	},
-
-	setRawDataFilters: (newFilters) => {
-		console.log("🔧 Setting raw data filters:", newFilters);
-		set((state) => {
-			const updatedFilters = { ...state.rawDataFilters, ...newFilters };
-			console.log("🔧 Updated filters:", updatedFilters);
-
-			// Smart cache invalidation - only clear cache if platform/dataType/search changes, not for pagination
-			const shouldClearCache =
-				("platform" in newFilters &&
-					newFilters.platform !== state.rawDataFilters.platform) ||
-				("dataType" in newFilters &&
-					newFilters.dataType !== state.rawDataFilters.dataType) ||
-				("search" in newFilters &&
-					newFilters.search !== state.rawDataFilters.search);
-
-			return {
-				rawDataFilters: updatedFilters,
-				// Only clear cache for major filter changes, not pagination
-				lastFetched: shouldClearCache
-					? { ...state.lastFetched, rawDataTables: null }
-					: state.lastFetched,
-			};
-		});
-	},
-
-	setSmartDefaultFilters: () => {
-		const state = get();
-		if (!state.availableTables) return;
-
-		console.log("🎯 Setting smart default filters based on available tables");
-
-		// Find the first available platform and its first available data type
-		const platforms = Object.keys(state.availableTables.available_tables) as (
-			| "shopify"
-			| "amazon"
-		)[];
-
-		if (platforms.length === 0) {
-			console.warn("⚠️ No available platforms found");
-			return;
-		}
-
-		// Prefer shopify if available, otherwise use first available platform
-		const preferredPlatform = platforms.includes("shopify")
-			? "shopify"
-			: platforms[0];
-		const availableDataTypes =
-			state.availableTables.available_tables[preferredPlatform];
-
-		if (availableDataTypes.length === 0) {
-			console.warn(
-				`⚠️ No available data types for platform ${preferredPlatform}`
-			);
-			return;
-		}
-
-		// Prefer products if available, otherwise use first available data type
-		const preferredDataType =
-			availableDataTypes.find((t) => t.data_type === "products")?.data_type ||
-			availableDataTypes[0].data_type;
-
-		console.log(
-			`🎯 Setting defaults to platform: ${preferredPlatform}, dataType: ${preferredDataType}`
-		);
-
-		set((state) => ({
-			rawDataFilters: {
-				...state.rawDataFilters,
-				platform: preferredPlatform,
-				dataType: preferredDataType as "products" | "orders",
-				page: 1, // Reset to first page
-			},
-		}));
-	},
-
-	fetchInventoryData: async (forceRefresh = false) => {
-		const state = get();
-		const requestKey = "inventoryData";
-
-		// Check if already loading or cached data is fresh
-		if (state.activeRequests.has(requestKey)) return;
-		if (!forceRefresh && !isDataStale(state.lastFetched.inventoryData)) return;
-
-		set((state) => ({
-			activeRequests: new Set(state.activeRequests).add(requestKey),
-			loading: { ...state.loading, inventoryData: true },
-			errors: { ...state.errors, inventoryData: null },
-		}));
-
-		try {
-			const { platform } = state.filters;
-			const params = {
-				platform: platform === "combined" ? "all" : platform,
-				fast_mode: true,
-				force_refresh: forceRefresh,
-			};
-
-			const response = await api.get("/dashboard/inventory-analytics", {
-				params,
-			});
-
-			set((state) => ({
-				inventoryData: response.data,
-				lastFetched: { ...state.lastFetched, inventoryData: Date.now() },
-				loading: { ...state.loading, inventoryData: false },
-			}));
-		} catch (error: any) {
-			set((state) => ({
-				errors: {
-					...state.errors,
-					inventoryData: error.message || "Failed to fetch inventory data",
-				},
-				loading: { ...state.loading, inventoryData: false },
-			}));
-		} finally {
-			set((state) => {
-				const newActiveRequests = new Set(state.activeRequests);
-				newActiveRequests.delete(requestKey);
-				return { activeRequests: newActiveRequests };
-			});
-		}
-	},
-
-	fetchSKUData: async (page = 1, forceRefresh = false) => {
 		const state = get();
 		const requestKey = `skuData-${page}`;
 
@@ -956,271 +368,280 @@
 			});
 		}
 	},
-
-	fetchDashboardAnalytics: async (forceRefresh = false) => {
-		const state = get();
-		const requestKey = "dashboardAnalytics";
-
-		if (state.activeRequests.has(requestKey)) return;
-		if (!forceRefresh && !isDataStale(state.lastFetched.dashboardAnalytics))
-			return;
-
-		set((state) => ({
-			activeRequests: new Set(state.activeRequests).add(requestKey),
-			loading: { ...state.loading, dashboardAnalytics: true },
-			errors: { ...state.errors, dashboardAnalytics: null },
-		}));
-
-		try {
-			const response = await api.get("/dashboard/metrics?fast_mode=true");
-
-			set((state) => ({
-				dashboardAnalytics: response.data?.llm_analysis || null,
-				lastFetched: { ...state.lastFetched, dashboardAnalytics: Date.now() },
-				loading: { ...state.loading, dashboardAnalytics: false },
-			}));
-		} catch (error: any) {
-			set((state) => ({
-				errors: {
-					...state.errors,
-					dashboardAnalytics:
-						error.message || "Failed to fetch dashboard analytics",
-				},
-				loading: { ...state.loading, dashboardAnalytics: false },
-			}));
-		} finally {
-			set((state) => {
-				const newActiveRequests = new Set(state.activeRequests);
-				newActiveRequests.delete(requestKey);
-				return { activeRequests: newActiveRequests };
-			});
-		}
-	},
-
-	fetchAvailableTables: async (clientId: string, forceRefresh = false) => {
-		const state = get();
-		const requestKey = `availableTables-${clientId}`;
-
-		console.log("📋 fetchAvailableTables called for client:", clientId);
-
-		if (state.activeRequests.has(requestKey)) {
-			console.log("⏳ Available tables request already in progress, skipping");
-			return;
-		}
-
-		if (!forceRefresh && !isDataStale(state.lastFetched.availableTables)) {
-			console.log("📋 Using cached available tables");
-			return;
-		}
-
-		set((state) => ({
-			activeRequests: new Set(state.activeRequests).add(requestKey),
-			loading: { ...state.loading, availableTables: true },
-			errors: { ...state.errors, availableTables: null },
-		}));
-
-		try {
-			console.log(`🔍 Fetching available tables for client ${clientId}`);
-
-			const response = await api.get(`/data/available-tables/${clientId}`);
-
-			console.log(`✅ Available tables fetched successfully:`, response.data);
-
-			set((state) => ({
-				availableTables: response.data,
-				lastFetched: { ...state.lastFetched, availableTables: Date.now() },
-				loading: { ...state.loading, availableTables: false },
-			}));
-
-			// Set smart defaults after fetching available tables
-			get().setSmartDefaultFilters();
-		} catch (error: any) {
-			console.error(
-				`❌ Failed to fetch available tables for client ${clientId}:`,
-				error
-			);
-			set((state) => ({
-				errors: {
-					...state.errors,
-					availableTables:
-						error.response?.data?.detail ||
-						error.message ||
-						"Failed to fetch available tables",
-				},
-				loading: { ...state.loading, availableTables: false },
-			}));
-		} finally {
-			set((state) => {
-				const newActiveRequests = new Set(state.activeRequests);
-				newActiveRequests.delete(requestKey);
-				return { activeRequests: newActiveRequests };
-			});
-		}
-	},
-
-	fetchRawDataTables: async (clientId: string, forceRefresh = false) => {
-		const state = get();
-		const { platform, dataType, page, pageSize, search } = state.rawDataFilters;
-		const requestKey = `rawDataTables-${clientId}-${platform}-${dataType}-${page}-${search}`;
-
-		console.log("🔍 fetchRawDataTables called with:", {
-			clientId,
-			platform,
-			dataType,
-			page,
-			search,
-			forceRefresh,
-		});
-
-		if (state.activeRequests.has(requestKey)) {
-			console.log("⏳ Request already in progress, skipping");
-			return;
-		}
-
-		// Check if this is just a page change (same platform, dataType, search)
-		const isPlatformOrDataTypeChange =
-			!state.rawDataTables ||
-			state.rawDataTables.platform !== platform ||
-			state.rawDataTables.data_type !== dataType;
-
-		const isSearchChange =
-			!state.rawDataTables || (state.rawDataTables.search || "") !== search;
-
-		const isPaginationChange =
-			state.rawDataTables &&
-			state.rawDataTables.platform === platform &&
-			state.rawDataTables.data_type === dataType &&
-			(state.rawDataTables.search || "") === search &&
-			state.rawDataTables.pagination?.current_page !== page;
-
-		// Skip cache check for platform/dataType/search changes - always fetch fresh data
-		if (
-			!forceRefresh &&
-			!isPlatformOrDataTypeChange &&
-			!isSearchChange &&
-			!isPaginationChange
-		) {
-			const cacheKey = `rawDataTables-${platform}-${dataType}-${page}-${search}`;
-			const currentCacheKey = state.rawDataTables
-				? `rawDataTables-${state.rawDataTables.platform}-${
-						state.rawDataTables.data_type
-				  }-${state.rawDataTables.pagination?.current_page}-${
-						state.rawDataTables.search || ""
-				  }`
-				: null;
-
-			if (
-				currentCacheKey === cacheKey &&
-				!isDataStale(state.lastFetched.rawDataTables)
-			) {
-				console.log("📋 Using cached data for identical request");
-				return;
-			}
-		}
-
-		console.log("🔄 Fetching data:", {
-			isPlatformOrDataTypeChange,
-			isSearchChange,
-			isPaginationChange,
-			forceRefresh,
-		});
-
-		set((state) => ({
-			activeRequests: new Set(state.activeRequests).add(requestKey),
-			loading: {
-				...state.loading,
-				rawDataTables:
-					isPlatformOrDataTypeChange || isSearchChange || forceRefresh,
-				rawDataTablesPagination: Boolean(
-					isPaginationChange && !isPlatformOrDataTypeChange && !isSearchChange
-				),
-			},
-			errors: { ...state.errors, rawDataTables: null },
-		}));
-
-		try {
-			const params: any = {
-				platform,
-				data_type: dataType,
-				page,
-				page_size: pageSize,
-			};
-
-			if (search.trim()) {
-				params.search = search.trim();
-			}
-
-			console.log(
-				`🔍 Fetching raw data tables for client ${clientId} with params:`,
-				params
-			);
-			console.log(
-				`🌐 API URL: /data/raw/${clientId}?${new URLSearchParams(
-					params
-				).toString()}`
-			);
-
-			const response = await api.get(`/data/raw/${clientId}`, { params });
-
-			console.log(`✅ Raw data tables fetched successfully:`, response.data);
-
-			set((state) => ({
-				rawDataTables: response.data,
-				lastFetched: { ...state.lastFetched, rawDataTables: Date.now() },
-				loading: {
-					...state.loading,
-					rawDataTables: false,
-					rawDataTablesPagination: false,
-				},
-			}));
-		} catch (error: any) {
-			console.error(
-				`❌ Failed to fetch raw data tables for client ${clientId}:`,
-				error
-			);
-			set((state) => ({
-				errors: {
-					...state.errors,
-					rawDataTables:
-						error.response?.data?.detail ||
-						error.message ||
-						"Failed to fetch raw data tables",
-				},
-				loading: {
-					...state.loading,
-					rawDataTables: false,
-					rawDataTablesPagination: false,
-				},
-			}));
-		} finally {
-			set((state) => {
-				const newActiveRequests = new Set(state.activeRequests);
-				newActiveRequests.delete(requestKey);
-				return { activeRequests: newActiveRequests };
-			});
-		}
-	},
-
-	fetchAllData: async (forceRefresh = false) => {
-		// Fetch all data concurrently - SIMPLE AND SAFE
-		const promises = [
-			get().fetchInventoryData(forceRefresh),
-			get().fetchSKUData(1, forceRefresh),
-			get().fetchDashboardAnalytics(forceRefresh),
-			// Note: rawDataTables is fetched separately when data tables section is accessed
-			// to avoid loading unnecessary data for users who don't use it
-		];
-
-		await Promise.allSettled(promises);
-	},
-
-	clearError: (dataType) => {
-		set((state) => ({
-			errors: { ...state.errors, [dataType]: null },
-		}));
-	},
-}));
->>>>>>> 5953386c
+    
+    fetchDashboardAnalytics: async (forceRefresh = false) => {
+      const state = get();
+      const requestKey = 'dashboardAnalytics';
+      
+      if (state.activeRequests.has(requestKey)) return;
+      if (!forceRefresh && !isDataStale(state.lastFetched.dashboardAnalytics)) return;
+      
+      set((state) => ({
+        activeRequests: new Set(state.activeRequests).add(requestKey),
+        loading: { ...state.loading, dashboardAnalytics: true },
+        errors: { ...state.errors, dashboardAnalytics: null },
+      }));
+      
+      try {
+        const response = await api.get('/dashboard/metrics?fast_mode=true');
+        
+        set((state) => ({
+          dashboardAnalytics: response.data?.llm_analysis || null,
+          lastFetched: { ...state.lastFetched, dashboardAnalytics: Date.now() },
+          loading: { ...state.loading, dashboardAnalytics: false },
+        }));
+      } catch (error: any) {
+        set((state) => ({
+          errors: { ...state.errors, dashboardAnalytics: error.message || 'Failed to fetch dashboard analytics' },
+          loading: { ...state.loading, dashboardAnalytics: false },
+        }));
+      } finally {
+        set((state) => {
+          const newActiveRequests = new Set(state.activeRequests);
+          newActiveRequests.delete(requestKey);
+          return { activeRequests: newActiveRequests };
+        });
+      }
+    },
+    
+    fetchAvailableTables: async (clientId: string, forceRefresh = false) => {
+      const state = get();
+      const requestKey = `availableTables-${clientId}`;
+      
+      console.log('📋 fetchAvailableTables called for client:', clientId);
+      
+      if (state.activeRequests.has(requestKey)) {
+        console.log('⏳ Available tables request already in progress, skipping');
+        return;
+      }
+      
+      if (!forceRefresh && !isDataStale(state.lastFetched.availableTables)) {
+        console.log('📋 Using cached available tables');
+        return;
+      }
+      
+      set((state) => ({
+        activeRequests: new Set(state.activeRequests).add(requestKey),
+        loading: { ...state.loading, availableTables: true },
+        errors: { ...state.errors, availableTables: null },
+      }));
+      
+      try {
+        console.log(`🔍 Fetching available tables for client ${clientId}`);
+        
+        const response = await api.get(`/data/available-tables/${clientId}`);
+        
+        console.log(`✅ Available tables fetched successfully:`, response.data);
+        
+        set((state) => ({
+          availableTables: response.data,
+          lastFetched: { ...state.lastFetched, availableTables: Date.now() },
+          loading: { ...state.loading, availableTables: false },
+        }));
+        
+        // Set smart defaults after fetching available tables
+        get().setSmartDefaultFilters();
+      } catch (error: any) {
+        console.error(`❌ Failed to fetch available tables for client ${clientId}:`, error);
+        set((state) => ({
+          errors: { ...state.errors, availableTables: error.response?.data?.detail || error.message || 'Failed to fetch available tables' },
+          loading: { ...state.loading, availableTables: false },
+        }));
+      } finally {
+        set((state) => {
+          const newActiveRequests = new Set(state.activeRequests);
+          newActiveRequests.delete(requestKey);
+          return { activeRequests: newActiveRequests };
+        });
+      }
+    },
+    
+    fetchRawDataTables: async (clientId: string, forceRefresh = false) => {
+      const state = get();
+      const { platform, dataType, page, pageSize, search } = state.rawDataFilters;
+      const requestKey = `rawDataTables-${clientId}-${platform}-${dataType}-${page}-${search}`;
+      
+      console.log('🔍 fetchRawDataTables called with:', { clientId, platform, dataType, page, search, forceRefresh });
+      
+      if (state.activeRequests.has(requestKey)) {
+        console.log('⏳ Request already in progress, skipping');
+        return;
+      }
+      
+      // Check if this is just a page change (same platform, dataType, search)
+      const isPlatformOrDataTypeChange = !state.rawDataTables || 
+                                        state.rawDataTables.platform !== platform || 
+                                        state.rawDataTables.data_type !== dataType;
+      
+      const isSearchChange = !state.rawDataTables || 
+                            (state.rawDataTables.search || '') !== search;
+      
+      const isPaginationChange = state.rawDataTables && 
+                                state.rawDataTables.platform === platform && 
+                                state.rawDataTables.data_type === dataType &&
+                                (state.rawDataTables.search || '') === search &&
+                                state.rawDataTables.pagination?.current_page !== page;
+      
+      // Skip cache check for platform/dataType/search changes - always fetch fresh data
+      if (!forceRefresh && !isPlatformOrDataTypeChange && !isSearchChange && !isPaginationChange) {
+        const cacheKey = `rawDataTables-${platform}-${dataType}-${page}-${search}`;
+        const currentCacheKey = state.rawDataTables ? `rawDataTables-${state.rawDataTables.platform}-${state.rawDataTables.data_type}-${state.rawDataTables.pagination?.current_page}-${state.rawDataTables.search || ''}` : null;
+        
+        if (currentCacheKey === cacheKey && !isDataStale(state.lastFetched.rawDataTables)) {
+          console.log('📋 Using cached data for identical request');
+          return;
+        }
+      }
+      
+      console.log('🔄 Fetching data:', {
+        isPlatformOrDataTypeChange,
+        isSearchChange, 
+        isPaginationChange,
+        forceRefresh
+      });
+      
+      set((state) => ({
+        activeRequests: new Set(state.activeRequests).add(requestKey),
+        loading: { 
+          ...state.loading, 
+          rawDataTables: isPlatformOrDataTypeChange || isSearchChange || forceRefresh,
+          rawDataTablesPagination: Boolean(isPaginationChange && !isPlatformOrDataTypeChange && !isSearchChange)
+        },
+        errors: { ...state.errors, rawDataTables: null },
+      }));
+      
+      try {
+        const params: any = {
+          platform,
+          data_type: dataType,
+          page,
+          page_size: pageSize,
+        };
+        
+        if (search.trim()) {
+          params.search = search.trim();
+        }
+        
+        console.log(`🔍 Fetching raw data tables for client ${clientId} with params:`, params);
+        console.log(`🌐 API URL: /data/raw/${clientId}?${new URLSearchParams(params).toString()}`);
+        
+        const response = await api.get(`/data/raw/${clientId}`, { params });
+        
+        console.log(`✅ Raw data tables fetched successfully:`, response.data);
+        
+        set((state) => ({
+          rawDataTables: response.data,
+          lastFetched: { ...state.lastFetched, rawDataTables: Date.now() },
+          loading: { 
+            ...state.loading, 
+            rawDataTables: false,
+            rawDataTablesPagination: false 
+          },
+        }));
+      } catch (error: any) {
+        console.error(`❌ Failed to fetch raw data tables for client ${clientId}:`, error);
+        set((state) => ({
+          errors: { ...state.errors, rawDataTables: error.response?.data?.detail || error.message || 'Failed to fetch raw data tables' },
+          loading: { 
+            ...state.loading, 
+            rawDataTables: false,
+            rawDataTablesPagination: false 
+          },
+        }));
+      } finally {
+        set((state) => {
+          const newActiveRequests = new Set(state.activeRequests);
+          newActiveRequests.delete(requestKey);
+          return { activeRequests: newActiveRequests };
+        });
+      }
+    },
+    
+    fetchComponentData: async (componentType: string, platform: string, startDate?: string, endDate?: string, forceRefresh = false) => {
+      const componentId = `${componentType}_${platform}_${startDate || 'no_start'}_${endDate || 'no_end'}`;
+      const requestKey = `component_${componentId}`;
+      
+      // Check if we're already fetching this component data
+      if (get().componentLoading.has(componentId) && !forceRefresh) {
+        console.log(`⏳ Component data already being fetched for ${componentId}`);
+        return get().componentData[componentId]?.data || null;
+      }
+      
+      // Check cache first (5 minute TTL unless force refresh)
+      const cached = get().componentData[componentId];
+      if (cached && !forceRefresh && (Date.now() - cached.lastFetched) < 300000) {
+        console.log(`🗄️ Using cached component data for ${componentId}`);
+        return cached.data;
+      }
+      
+      // Mark as loading
+      set((state) => ({
+        componentLoading: new Set([...state.componentLoading, componentId])
+      }));
+      
+      try {
+        console.log(`🎯 Fetching component data: ${componentType} (platform: ${platform}, dates: ${startDate} to ${endDate})`);
+        
+        const params: any = {
+          component_type: componentType,
+          platform: platform,
+        };
+        
+        if (startDate) params.start_date = startDate;
+        if (endDate) params.end_date = endDate;
+        
+        const response = await api.get('/dashboard/component-data', { params });
+        
+        const componentData = response.data;
+        
+        // Cache the result
+        set((state) => ({
+          componentData: {
+            ...state.componentData,
+            [componentId]: {
+              data: componentData,
+              lastFetched: Date.now(),
+              platform: platform,
+              dateRange: { start_date: startDate, end_date: endDate }
+            }
+          }
+        }));
+        
+        console.log(`✅ Component data fetched successfully for ${componentId}`);
+        return componentData;
+        
+      } catch (error: any) {
+        console.error(`❌ Failed to fetch component data for ${componentId}:`, error);
+        throw error;
+      } finally {
+        // Remove from loading set
+        set((state) => {
+          const newLoading = new Set(state.componentLoading);
+          newLoading.delete(componentId);
+          return { componentLoading: newLoading };
+        });
+      }
+    },
+
+    fetchAllData: async (forceRefresh = false) => {
+      // Fetch all data concurrently - SIMPLE AND SAFE
+      const promises = [
+        get().fetchInventoryData(forceRefresh),
+        get().fetchSKUData(1, forceRefresh),
+        get().fetchDashboardAnalytics(forceRefresh),
+        // Note: rawDataTables is fetched separately when data tables section is accessed
+        // to avoid loading unnecessary data for users who don't use it
+      ];
+      
+      await Promise.allSettled(promises);
+    },
+    
+    clearError: (dataType) => {
+      set((state) => ({
+        errors: { ...state.errors, [dataType]: null },
+      }));
+    },
+  }));
 
 // Stable selectors using individual properties to prevent re-renders
 export const useInventoryData = () => {
