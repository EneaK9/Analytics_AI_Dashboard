--- conflicted
+++ resolved
@@ -23,30 +23,10 @@
 
 // Import various chart components
 import * as Charts from "../../charts";
-
-// Import MUI X Charts
-import { LineChart } from '@mui/x-charts/LineChart';
-import { PieChart } from '@mui/x-charts/PieChart';
-import { BarChart } from '@mui/x-charts/BarChart';
-
-// Chart data validation function
-const isValidChartData = (chartData: any) => {
-	if (!chartData) return false;
-	
-	const hasValidLabels = chartData.labels && 
-		Array.isArray(chartData.labels) && 
-		chartData.labels.length > 0 &&
-		chartData.labels.every((label: any) => label != null);
-		
-	const hasValidData = chartData.data && 
-		Array.isArray(chartData.data) &&
-		chartData.data.length > 0 &&
-		chartData.data.every((value: any) => value != null && !isNaN(Number(value)));
-		
-	const sameLength = chartData.labels?.length === chartData.data?.length;
-	
-	return hasValidLabels && hasValidData && sameLength;
-};
+import { PieChart } from "@mui/x-charts/PieChart";
+import { BarChart } from "@mui/x-charts/BarChart";
+import { LineChart } from "@mui/x-charts/LineChart";
+import { ResponsiveRadar } from "@nivo/radar";
 
 // Removed unused defaultData
 
@@ -215,16 +195,8 @@
 			try {
 				console.log("📊 Loading dashboard metrics with standard templates");
 
-<<<<<<< HEAD
-				// 🚀 NEW: Use AI-powered metrics with full LLM analysis (not fast mode)
-				// For now, keep the original endpoint - dashboard switching will be handled in another function
-				const endpoint = "/dashboard/metrics?fast_mode=false&force_llm=true";
-				console.log(`🔗 Calling LLM endpoint: ${endpoint}`);
-				const response = await api.get(endpoint);
-=======
 				// Fetch standard dashboard metrics (no AI template generation)
 				const response = await api.get("/dashboard/metrics");
->>>>>>> 665dbb49
 
 				if (response.data && response.data.llm_analysis) {
 					const analysis = response.data.llm_analysis;
@@ -1123,76 +1095,8 @@
 		try {
 			setLoading(true);
 
-<<<<<<< HEAD
-			// Use specialized LLM-powered endpoints for business and performance templates
-			if (dashboardType === "business") {
-				console.log("🤖 Loading Business Intelligence data with LLM analysis...");
-				const businessResponse = await api.get("/dashboard/business-insights");
-				
-				if (businessResponse.data && businessResponse.data.llm_analysis) {
-					// Process the LLM analysis data directly
-					const analysis = businessResponse.data.llm_analysis;
-					
-					// Store specialized business data from LLM analysis
-					setSpecializedData({
-						type: "business_intelligence",
-						config: businessResponse.data.dashboard_config,
-						kpis: analysis.kpis || [],
-						charts: analysis.charts || [],
-						insights: analysis.business_analysis || analysis.insights || {},
-						tables: analysis.tables || [],
-						llm_analysis: analysis
-					});
-					
-					console.log("✅ Business Intelligence LLM data loaded:", {
-						kpis: analysis.kpis?.length || 0,
-						charts: analysis.charts?.length || 0,
-						tables: analysis.tables?.length || 0,
-						business_analysis: !!analysis.business_analysis
-					});
-				} else {
-					console.error("❌ Business Intelligence LLM analysis not available");
-				}
-			} else if (dashboardType === "performance") {
-				console.log("⚡ Loading Performance Hub data with LLM analysis...");
-				const performanceResponse = await api.get("/dashboard/performance");
-				
-				if (performanceResponse.data && performanceResponse.data.llm_analysis) {
-					// Process the LLM analysis data directly
-					const analysis = performanceResponse.data.llm_analysis;
-					
-					// Store specialized performance data from LLM analysis
-					setSpecializedData({
-						type: "performance_hub",
-						config: performanceResponse.data.dashboard_config,
-						kpis: analysis.kpis || [],
-						charts: analysis.charts || [],
-						insights: analysis.business_analysis || analysis.insights || {},
-						tables: analysis.tables || [],
-						llm_analysis: analysis
-					});
-					
-					console.log("✅ Performance Hub LLM data loaded:", {
-						kpis: analysis.kpis?.length || 0,
-						charts: analysis.charts?.length || 0,
-						tables: analysis.tables?.length || 0,
-						business_analysis: !!analysis.business_analysis
-					});
-				} else {
-					console.error("❌ Performance Hub LLM analysis not available");
-				}
-			} else {
-				// Main dashboard - use existing logic
-				console.log("🏠 Loading Main dashboard data...");
-
-			// Fetch real client data with proper query parameters
-			const clientDataResponse = await api.post(
-				`/dashboard/generate-template?template_type=${dashboardType}&force_regenerate=false`
-			);
-=======
 			// Load standard dashboard metrics (no template generation)
 			const clientDataResponse = await api.get("/dashboard/metrics");
->>>>>>> 665dbb49
 
 			if (clientDataResponse.data.success) {
 				setClientData(clientDataResponse.data.client_data || []);
@@ -1353,33 +1257,9 @@
 		const filteredData = getFilteredData(clientData);
 		const totalRecords = filteredData.length;
 
-<<<<<<< HEAD
-		// Handle Business Intelligence template with LLM Analysis
-		if (dashboardType === "business" && specializedData?.llm_analysis?.charts) {
-			// Transform LLM charts to UI format
-			const transformedCharts: any = {};
-			if (specializedData.llm_analysis.charts && Array.isArray(specializedData.llm_analysis.charts)) {
-				specializedData.llm_analysis.charts.forEach((chart: any) => {
-					if (chart.chart_type === 'pie' || chart.chart_type === 'radial') {
-						transformedCharts[chart.id] = {
-							title: chart.display_name,
-							type: chart.chart_type,
-							data: chart.data.map((item: any) => item.value),
-							labels: chart.data.map((item: any) => item.name),
-							insights: chart.insights || `${chart.display_name} analysis from AI`
-						};
-					} else if (chart.chart_type === 'line' || chart.chart_type === 'bar') {
-						transformedCharts[chart.id] = {
-							title: chart.display_name,
-							type: chart.chart_type,
-							data: chart.data.map((item: any) => item.value),
-							labels: chart.data.map((item: any) => item.name),
-							insights: chart.insights || `${chart.display_name} trends from AI analysis`
-						};
-					}
-				});
-			}
-
+		// Handle AI-generated custom templates
+		if (dashboardType && dashboardType.startsWith("custom_")) {
+			const templateIndex = parseInt(dashboardType.replace("custom_", "")) - 1;
 			return {
 				title: "Business Intelligence Dashboard",
 				subtitle: `AI-Powered Revenue & Growth Analytics • ${totalRecords} records`,
@@ -1430,11 +1310,6 @@
 				});
 			}
 
-=======
-		// Handle AI-generated custom templates
-		if (dashboardType && dashboardType.startsWith("custom_")) {
-			const templateIndex = parseInt(dashboardType.replace("custom_", "")) - 1;
->>>>>>> 665dbb49
 			return {
 				title: "Performance Hub Dashboard",
 				subtitle: `AI-Powered Operational Efficiency • ${totalRecords} records`,
