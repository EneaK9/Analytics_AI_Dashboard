--- conflicted
+++ resolved
@@ -827,7 +827,6 @@
 									/>
 								</IconButton>
 							</Tooltip>
-<<<<<<< HEAD
 							<Tooltip title="Refresh Data">
 								<IconButton
 									onClick={loadData}
@@ -836,9 +835,6 @@
 									<RefreshIcon />
 								</IconButton>
 							</Tooltip>
-=======
-
->>>>>>> 00513755
 						</Box>
 					}
 				/>
